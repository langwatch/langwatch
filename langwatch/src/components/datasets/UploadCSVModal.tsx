import {
  Box,
  Button,
  HStack,
  Spacer,
  Text,
  useDisclosure,
  VStack,
} from "@chakra-ui/react";
import { useEffect, useState } from "react";
import {
  formatFileSize,
  jsonToCSV as papaparseJsonToCSV,
  useCSVReader,
  usePapaParse,
} from "react-papaparse";
import { useOrganizationTeamProject } from "~/hooks/useOrganizationTeamProject";
import { api } from "~/utils/api";
import { createLogger } from "~/utils/logger";
import { Dialog } from "../../components/ui/dialog";
import type {
  DatasetColumns,
  DatasetRecordEntry,
} from "../../server/datasets/types";
<<<<<<< HEAD
import {
  AddOrEditDatasetDrawer,
  type AddDatasetDrawerProps,
} from "../AddOrEditDatasetDrawer";
import { useDrawer } from "../../hooks/useDrawer";
=======
import { AddOrEditDatasetDrawer } from "../AddOrEditDatasetDrawer";
import { useDrawer } from "~/hooks/useDrawer";
>>>>>>> 66420803
import { toaster } from "../ui/toaster";
import type { InMemoryDataset } from "./DatasetTable";
import { getSafeColumnName } from "./utils/reservedColumns";
export const MAX_ROWS_LIMIT = 10_000;

const logger = createLogger("UploadCSVModal");

export function UploadCSVModal({
  isOpen: isOpen_,
  onClose: onClose_,
  onSuccess,
  onCreateFromScratch,
}: {
  isOpen?: boolean;
  onClose?: () => void;
  onSuccess: AddDatasetDrawerProps["onSuccess"];
  onCreateFromScratch?: () => void;
}) {
  const { closeDrawer } = useDrawer();
  const onClose = onClose_ ?? closeDrawer;
  const isOpen = isOpen_ ?? true;

  const addDatasetDrawer = useDisclosure();
  const [localIsOpen, setLocalIsOpen] = useState(isOpen);
  const [uploadedDataset, setUploadedDataset] = useState<
    InMemoryDataset | undefined
  >(undefined);

  const uploadCSVData = () => {
    setLocalIsOpen(false);
    addDatasetDrawer.onOpen();
  };

  useEffect(() => {
    setLocalIsOpen(isOpen);
    if (!isOpen) {
      setUploadedDataset(undefined);
      addDatasetDrawer.onClose();
    }
    // eslint-disable-next-line react-hooks/exhaustive-deps
  }, [isOpen]);

  return (
    <>
      <Dialog.Root
        open={localIsOpen}
        onOpenChange={({ open }) => !open && onClose()}
      >
        <Dialog.Backdrop />
        <Dialog.Content>
          <Dialog.Header>
            <Dialog.Title>Upload CSV</Dialog.Title>
            <Dialog.CloseTrigger />
          </Dialog.Header>
          <Dialog.Body>
            <UploadCSVForm
              setUploadedDataset={setUploadedDataset}
              uploadedDataset={uploadedDataset}
              uploadCSVData={uploadCSVData}
              onCreateFromScratch={onCreateFromScratch}
            />
          </Dialog.Body>
        </Dialog.Content>
      </Dialog.Root>
      <AddOrEditDatasetDrawer
        datasetToSave={uploadedDataset}
        open={addDatasetDrawer.open}
        onClose={() => {
          addDatasetDrawer.onClose();
          onClose();
        }}
        onSuccess={(params) => {
          onSuccess(params);
          onClose();
        }}
      />
    </>
  );
}

export function InlineUploadCSVForm({
  onSuccess,
}: {
  onSuccess: AddDatasetDrawerProps["onSuccess"];
}) {
  const addDatasetDrawer = useDisclosure();
  const [uploadedDataset, setUploadedDataset] = useState<
    InMemoryDataset | undefined
  >(undefined);

  return (
    <>
      <UploadCSVForm
        setUploadedDataset={setUploadedDataset}
        uploadedDataset={uploadedDataset}
        uploadCSVData={addDatasetDrawer.onOpen}
        disabled={addDatasetDrawer.open}
      />
      <AddOrEditDatasetDrawer
        datasetToSave={uploadedDataset}
        open={addDatasetDrawer.open}
        onClose={() => {
          addDatasetDrawer.onClose();
        }}
        onSuccess={(params) => {
          onSuccess(params);
        }}
      />
    </>
  );
}

export function UploadCSVForm({
  setUploadedDataset,
  uploadedDataset,
  onCreateFromScratch,
  uploadCSVData,
  disabled,
}: {
  setUploadedDataset: (dataset: InMemoryDataset | undefined) => void;
  uploadedDataset: InMemoryDataset | undefined;
  onCreateFromScratch?: () => void;
  uploadCSVData: () => void;
  disabled?: boolean;
}) {
  const { project } = useOrganizationTeamProject();
  const projectId = project?.id;
  const trpcUtils = api.useContext();

  const getValidName = async (proposedName: string): Promise<string> => {
    if (!projectId) return proposedName;
    const validName = await trpcUtils.dataset.findNextName.fetch({
      projectId: projectId,
      proposedName: proposedName,
    });
    return validName;
  };

  const handleUploadAccepted = async (results: {
    data: string[][];
    acceptedFile: File;
  }) => {
    const { data, acceptedFile } = results;

    // Check for reserved column names and rename them
    const originalColumnNames = data[0] ?? [];
    const existingNames = new Set<string>();
    const columns: DatasetColumns = originalColumnNames.map((col: string) => {
      const safeColumnName = getSafeColumnName(col, existingNames);

      // Add the safe name to the set to prevent future collisions
      existingNames.add(safeColumnName);

      // If this column name was changed, show a warning to the user
      if (safeColumnName !== col) {
        toaster.create({
          title: "Column Renamed",
          description: `Column "${col}" is reserved or conflicts with existing columns and has been renamed to "${safeColumnName}"`,
          type: "warning",
          meta: {
            closable: true,
          },
        });
      }

      return {
        name: safeColumnName,
        type: "string" as const,
      };
    });

    const now = new Date().getTime();
    const records: DatasetRecordEntry[] = data
      .slice(1)
      .map((row: string[], index: number) => ({
        id: `${now}-${index}`,
        ...Object.fromEntries(row.map((col, i) => [columns[i]?.name, col])),
      }));

    let validName = "New Dataset";
    try {
      // Propose new name based on the file name
      const proposedName = acceptedFile.name.split(".")[0];
      // If the proposed name is undefined, use the default name
      validName = proposedName ?? validName;
      // Try to get a valid name from the DB, in case it's already taken
      validName = await getValidName(validName);
    } catch (error) {
      logger.error({ error }, "Failed to get valid name");
    }

    setUploadedDataset({
      datasetRecords: records,
      columnTypes: columns,
      name: validName,
    });
  };

  return (
    <VStack width="full" align="start" gap={4}>
      <CSVReaderComponent
        onUploadAccepted={handleUploadAccepted}
        onUploadRemoved={() => {
          setUploadedDataset(undefined);
        }}
      />
      <HStack width="full" align="end">
        {uploadedDataset &&
          uploadedDataset.datasetRecords.length > MAX_ROWS_LIMIT && (
            <Text color="red.500" paddingTop={4}>
              Sorry, the max number of rows accepted for datasets is currently{" "}
              {MAX_ROWS_LIMIT} rows. Please reduce the number of rows or contact
              support.
            </Text>
          )}

        {onCreateFromScratch && (
          <Button
            variant="plain"
            colorPalette="gray"
            fontWeight="normal"
            color="blue.700"
            onClick={onCreateFromScratch}
          >
            Skip, create empty dataset
          </Button>
        )}
        <Spacer />
        <Button
          colorPalette="blue"
          disabled={
            !!disabled ||
            !uploadedDataset ||
            uploadedDataset.datasetRecords.length === 0 ||
            uploadedDataset.datasetRecords.length > MAX_ROWS_LIMIT
          }
          onClick={uploadCSVData}
        >
          Upload
        </Button>
      </HStack>
    </VStack>
  );
}

export function CSVReaderComponent({
  onUploadAccepted,
  onUploadRemoved,
  children,
}: {
  onUploadAccepted: (results: {
    data: string[][];
    acceptedFile: File;
  }) => void | Promise<void>;
  onUploadRemoved?: () => void;
  children?: (acceptedFile: boolean) => React.ReactNode;
}) {
  const { CSVReader } = useCSVReader();
  const [zoneHover, setZoneHover] = useState(false);
  const [acceptedFile, setAcceptedFile] = useState<File | null>(null);
  const [results, setResults] = useState<{ data: string[][] } | null>(null);
  const { readString } = usePapaParse();

  useEffect(() => {
    if (acceptedFile && results) {
      void onUploadAccepted({ ...results, acceptedFile });
    } else if (!acceptedFile) {
      onUploadRemoved?.();
    }
    // eslint-disable-next-line react-hooks/exhaustive-deps
  }, [acceptedFile, results]);

  return (
    <CSVReader
      accept=".csv,.json,.jsonl"
      onUploadAccepted={async (results: { data: string[][] }, file: File) => {
        if (file.name.endsWith(".jsonl") || file.name.endsWith(".json")) {
          try {
            const contents = await file.text();
            let jsonContents;
            try {
              jsonContents = JSON.parse(contents);
            } catch {
              // If the file is not a valid JSON, try to parse it as a JSONL file
              jsonContents = JSON.parse(
                "[" +
                  contents
                    .trim()
                    .split("\n")
                    .filter((line) => line.trim() !== "")
                    .join(", ") +
                  "]",
              );
            }
            readString(jsonToCSV(jsonContents), {
              complete: (results) => {
                setResults({ data: results.data as string[][] });
              },
            });
          } catch (error) {
            console.error("error", error);
            toaster.create({
              title: "Error",
              description: "Failed to parse JSON file",
              type: "error",
              meta: {
                closable: true,
              },
            });
          }
        } else {
          setResults(results);
          setZoneHover(false);
        }
      }}
      onDragOver={(event: DragEvent) => {
        event.preventDefault();
        setZoneHover(true);
      }}
      onDragLeave={(event: DragEvent) => {
        event.preventDefault();
        setZoneHover(false);
      }}
    >
      {({
        getRootProps,
        acceptedFile,
        ProgressBar,
        getRemoveFileProps,
        Remove,
      }: {
        getRootProps: () => Record<string, unknown>;
        acceptedFile: File | null;
        ProgressBar: React.ComponentType;
        getRemoveFileProps: () => Record<string, unknown>;
        Remove: React.ComponentType;
      }) => {
        return (
          <>
            <CSVReaderBox
              acceptedFile={acceptedFile}
              setAcceptedFile={setAcceptedFile}
              zoneHover={zoneHover}
              getRootProps={getRootProps}
              getRemoveFileProps={getRemoveFileProps}
              Remove={Remove}
              ProgressBar={ProgressBar}
            />
            {children ? children(acceptedFile !== null) : null}
          </>
        );
      }}
    </CSVReader>
  );
}

function jsonToCSV(jsonContents: object[]): string {
  const stringifiedNestedValues = jsonContents.map((item) => {
    return Object.fromEntries(
      Object.entries(item).map(([key, value]) => {
        if (value && typeof value === "object") {
          return [key, JSON.stringify(value)];
        }
        return [key, value];
      }),
    );
  });
  const columns = new Set(
    stringifiedNestedValues.flatMap((item) => Object.keys(item)),
  );

  return papaparseJsonToCSV(stringifiedNestedValues, {
    columns: Array.from(columns),
  });
}

function CSVReaderBox({
  acceptedFile,
  setAcceptedFile,
  zoneHover,
  getRootProps,
  getRemoveFileProps,
  Remove,
  ProgressBar,
}: {
  acceptedFile: File | null;
  setAcceptedFile: (file: File | null) => void;
  zoneHover: boolean;
  getRootProps: () => Record<string, unknown>;
  getRemoveFileProps: () => Record<string, unknown>;
  Remove: React.ComponentType;
  ProgressBar: React.ComponentType;
}) {
  useEffect(() => {
    setAcceptedFile(acceptedFile);
  }, [acceptedFile, setAcceptedFile]);

  return (
    <Box
      {...getRootProps()}
      borderRadius={"lg"}
      borderWidth={2}
      borderColor={zoneHover ? "gray.400" : "gray.200"}
      borderStyle="dashed"
      padding={10}
      textAlign="center"
      cursor="pointer"
      width="full"
    >
      {acceptedFile ? (
        <>
          <Box
            bg="gray.100"
            padding={4}
            borderRadius={"lg"}
            position="relative"
          >
            <VStack>
              <Text>{formatFileSize(acceptedFile.size)}</Text>
              <Text>{acceptedFile.name}</Text>
            </VStack>
            <ProgressBar />

            <Box
              position="absolute"
              right={-1}
              top={-1}
              {...getRemoveFileProps()}
            >
              <Remove />
            </Box>
          </Box>
        </>
      ) : (
        <Text>Drop CSV or JSONL file or click here to upload</Text>
      )}
    </Box>
  );
}<|MERGE_RESOLUTION|>--- conflicted
+++ resolved
@@ -22,16 +22,11 @@
   DatasetColumns,
   DatasetRecordEntry,
 } from "../../server/datasets/types";
-<<<<<<< HEAD
 import {
   AddOrEditDatasetDrawer,
   type AddDatasetDrawerProps,
 } from "../AddOrEditDatasetDrawer";
-import { useDrawer } from "../../hooks/useDrawer";
-=======
-import { AddOrEditDatasetDrawer } from "../AddOrEditDatasetDrawer";
 import { useDrawer } from "~/hooks/useDrawer";
->>>>>>> 66420803
 import { toaster } from "../ui/toaster";
 import type { InMemoryDataset } from "./DatasetTable";
 import { getSafeColumnName } from "./utils/reservedColumns";
