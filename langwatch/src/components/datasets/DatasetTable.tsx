import type { AgGridReact } from "@ag-grid-community/react";
import {
  Alert,
  Box,
  Button,
  Card,
  Center,
  Heading,
  HStack,
  Spacer,
  Text,
  useDisclosure,
} from "@chakra-ui/react";
import { nanoid } from "nanoid";
import Parse from "papaparse";
import {
  type RefObject,
  useCallback,
  useEffect,
  useMemo,
  useRef,
  useState,
} from "react";
import { ErrorBoundary } from "react-error-boundary";
import {
  ChevronDown,
  Download,
  Edit2,
  Play,
  Plus,
  Upload,
} from "react-feather";
import { useOrganizationTeamProject } from "../../hooks/useOrganizationTeamProject";
import { datasetDatabaseRecordsToInMemoryDataset } from "../../optimization_studio/utils/datasetUtils";
import type {
  DatasetColumns,
  DatasetRecordEntry,
} from "../../server/datasets/types";
import { api } from "../../utils/api";
<<<<<<< HEAD
import {
  AddOrEditDatasetDrawer,
  type AddDatasetDrawerProps,
} from "../AddOrEditDatasetDrawer";
import { useDrawer } from "../CurrentDrawer";
=======
import { AddOrEditDatasetDrawer } from "../AddOrEditDatasetDrawer";
import { useDrawer } from "~/hooks/useDrawer";
>>>>>>> 66420803
import { Menu } from "../ui/menu";

import { toaster } from "../ui/toaster";
import { AddRowsFromCSVModal } from "./AddRowsFromCSVModal";
import {
  type DatasetColumnDef,
  DatasetGrid,
  datasetValueToGridValue,
  HeaderCheckboxComponent,
} from "./DatasetGrid";

export type InMemoryDataset = {
  datasetId?: string;
  name?: string;
  datasetRecords: DatasetRecordEntry[];
  columnTypes: DatasetColumns;
};

export const DEFAULT_DATASET_NAME = "Draft Dataset";

export function DatasetTable({
  datasetId: datasetId_,
  inMemoryDataset,
  onUpdateDataset,
  isEmbedded = false,
  insideWizard = false,
  title,
  hideButtons = false,
  bottomSpace = "300px",
  loadingOverlayComponent,
  gridRef: parentGridRef,
  canEditDatasetRecord = true,
}: {
  datasetId?: string;
  inMemoryDataset?: InMemoryDataset;
  onUpdateDataset?: (dataset: InMemoryDataset & { datasetId?: string }) => void;
  isEmbedded?: boolean;
  insideWizard?: boolean;
  title?: string;
  hideButtons?: boolean;
  bottomSpace?: string;
  loadingOverlayComponent?: (() => React.ReactNode) | null;
  gridRef?: RefObject<AgGridReact<any> | null>;
  /**
   * Whether the user can edit the dataset records in the database.
   * Generally disabled when you want to force InMemoryDataset only mode.
   * This disables the "Edit Columns" button and the edit dataset drawer.
   */
  canEditDatasetRecord?: boolean;
}) {
  const { project } = useOrganizationTeamProject();

  const { openDrawer } = useDrawer();
  const addRowsFromCSVModal = useDisclosure();
  const editDataset = useDisclosure();
  const [savingStatus, setSavingStatus] = useState<"saving" | "saved" | "">("");

  const [datasetId, setDatasetId] = useState<string | undefined>(datasetId_);
  useEffect(() => {
    setDatasetId(datasetId_);
  }, [datasetId_]);
  const databaseDataset = api.datasetRecord.getAll.useQuery(
    { projectId: project?.id ?? "", datasetId: datasetId ?? "" },
    {
      enabled: !!project && !!datasetId,
      refetchOnWindowFocus: false,
      onError: (error) => {
        toaster.create({
          title: "Error fetching dataset",
          description: error.message,
          type: "error",
          duration: 5000,
          meta: { closable: true },
        });
      },
    },
  );

  const dataset = useMemo(
    () =>
      databaseDataset.data
        ? datasetDatabaseRecordsToInMemoryDataset(databaseDataset.data)
        : inMemoryDataset,
    // Do not update for parent inMemoryDataset updates on purpose, only on network data load, keep local state local and sync manually to avoid rerenders
    // eslint-disable-next-line react-hooks/exhaustive-deps
    [databaseDataset.data],
  );
  const deleteDatasetRecord = api.datasetRecord.deleteMany.useMutation();
  const downloadDataset = api.datasetRecord.download.useMutation();

  const gridRef = useRef<AgGridReact>(null);

  const [columnTypes, setColumnTypes] = useState<DatasetColumns>(
    dataset?.columnTypes ?? [],
  );
  useEffect(() => {
    setColumnTypes(dataset?.columnTypes ?? []);
  }, [dataset?.columnTypes]);
  const columnDefs = useMemo(() => {
    const headers: DatasetColumnDef[] = columnTypes.map(({ name, type }) => ({
      headerName: name,
      field: name,
      type_: type,
      cellClass: "v-align",
      sortable: false,
      minWidth: 200,
    }));

    // Add row number column
    headers.unshift({
      headerName: "#",
      valueGetter: "node.rowIndex + 1",
      type_: "number",
      initialWidth: 48,
      pinned: "left",
      sortable: false,
      filter: false,
      editable: false,
    });

    // Add select column
    headers.unshift({
      headerName: "",
      field: "selected",
      type_: "boolean",
      width: 46,
      pinned: "left",
      sortable: false,
      filter: false,
      editable: true,
      enableCellChangeFlash: false,
      headerComponent: HeaderCheckboxComponent,
    });

    return headers;
  }, [columnTypes]);

  const [parentRowData, setParentRowData_] = useState<
    DatasetRecordEntry[] | undefined
  >();

  // Sync the in-memory dataset with the editable row data
  const setParentRowData = useCallback(
    (
      callback: (
        rows: DatasetRecordEntry[] | undefined,
      ) => DatasetRecordEntry[] | undefined,
    ) => {
      if (datasetId) return;
      setParentRowData_((rows) => {
        const rows_ = callback(rows);
        onUpdateDataset?.({
          datasetId: datasetId,
          name: dataset?.name,
          datasetRecords: rows_ ?? [],
          columnTypes: columnTypes,
        });
        return rows_;
      });
    },
    [columnTypes, dataset?.name, datasetId, onUpdateDataset],
  );

  const [selectedEntryIds, setSelectedEntryIds] = useState<Set<string>>(
    new Set(),
  );

  const [localRowData, setLocalRowData] = useState<
    DatasetRecordEntry[] | undefined
  >(undefined);
  useEffect(() => {
    if (!dataset?.datasetRecords) {
      setLocalRowData(undefined);
      return;
    }

    const rowData = dataset.datasetRecords.map((record) => {
      const row: DatasetRecordEntry = { id: record.id };
      columnTypes.forEach((col) => {
        const value = record[col.name];
        row[col.name] = datasetValueToGridValue(value, col.type);
      });
      row.selected = selectedEntryIds.has(record.id);
      return row;
    });

    setLocalRowData(rowData);
    setParentRowData((_) => rowData);
    // We disable local row updates for selectedEntryIds and setParentRowData, since we don't want to rerender for a simple callback change nor for selection inside ag-grid
    // eslint-disable-next-line react-hooks/exhaustive-deps
  }, [columnTypes, dataset?.datasetRecords]);

  const downloadCSV = async (selectedOnly = false) => {
    let data: InMemoryDataset | undefined;
    if (databaseDataset.data && !selectedOnly) {
      const dataset = await downloadDataset.mutateAsync({
        projectId: project?.id ?? "",
        datasetId: datasetId ?? "",
      });

      if (dataset?.datasetRecords) {
        data = datasetDatabaseRecordsToInMemoryDataset(dataset);
      }
    } else {
      data = dataset;
    }

    if (!data) {
      toaster.create({
        title: "Error downloading dataset",
        description: "Please try again",
        type: "error",
        duration: 5000,
        meta: { closable: true },
      });
      return;
    }

    const csvData =
      data.datasetRecords
        .filter((record) =>
          selectedOnly ? selectedEntryIds.has(record.id) : true,
        )
        .map((record) =>
          columnTypes.map((col) => {
            const value = record[col.name];
            return datasetValueToGridValue(value, col.type);
          }),
        ) ?? [];

    const csv = Parse.unparse({
      fields: columnTypes.map((col) => col.name),
      data: csvData,
    });

    const url = window.URL.createObjectURL(new Blob([csv]));

    const link = document.createElement("a");
    link.href = url;
    const fileName = `${
      dataset?.name?.toLowerCase().replace(/ /g, "_") ?? "draft_dataset"
    }${selectedOnly ? "_selected" : ""}.csv`;
    link.setAttribute("download", fileName);
    document.body.appendChild(link);
    link.click();
    link.remove();
  };

  const timeoutRef = useRef<NodeJS.Timeout>(null);

  const updateDatasetRecord = api.datasetRecord.update.useMutation();
  const onCellValueChanged = useCallback(
    (params: any) => {
      const updatedRecord = params.data;

      setSelectedEntryIds((selectedEntryIds) => {
        const selectedEntryIds_ = new Set(selectedEntryIds);
        if (params.data.selected) {
          selectedEntryIds_.add(params.data.id);
        } else {
          selectedEntryIds_.delete(params.data.id);
        }
        return selectedEntryIds_;
      });

      // Skip updates when just the line selection changes
      if (
        params.column.colId === "selected" &&
        params.column.pinned === "left"
      ) {
        return;
      }

      setParentRowData((rows) => {
        const currentIndex =
          rows?.findIndex((row) => row.id === params.data.id) ?? -1;
        if (currentIndex === -1) {
          return rows ? [...rows, updatedRecord] : [updatedRecord];
        } else {
          const newRows = rows ? [...rows] : [];
          newRows[currentIndex] = {
            ...newRows[currentIndex],
            ...updatedRecord,
          };
          return newRows;
        }
      });

      if (!datasetId) return;

      setSavingStatus("saving");
      updateDatasetRecord.mutate(
        {
          projectId: project?.id ?? "",
          datasetId: datasetId,
          recordId: params.data.id,
          updatedRecord,
        },
        {
          onSuccess: () => {
            setSavingStatus("saved");
            if (timeoutRef.current) {
              clearInterval(timeoutRef.current);
            }
            //@ts-ignore
            timeoutRef.current = setTimeout(() => {
              setSavingStatus("");
            }, 3000);
          },
          onError: () => {
            toaster.create({
              title: "Error updating record.",
              description: "Changes will be reverted, please try again",
              type: "error",
              duration: 5000,
              meta: { closable: true },
            });
            void databaseDataset.refetch();
            setSavingStatus("");
          },
        },
      );
    },
    [
      setParentRowData,
      datasetId,
      updateDatasetRecord,
      project?.id,
      databaseDataset,
    ],
  );

  const onDelete = useCallback(() => {
    if (confirm("Are you sure?")) {
      const recordIds = Array.from(selectedEntryIds);
      setParentRowData(
        (rows) => rows?.filter((row) => !recordIds.includes(row.id)),
      );

      const grid = parentGridRef ?? gridRef;

      if (grid.current?.api) {
        grid.current.api.applyTransaction({
          remove: recordIds.map((id) => ({ id })),
        });
      }

      if (!datasetId) return;

      deleteDatasetRecord.mutate(
        {
          projectId: project?.id ?? "",
          datasetId: datasetId,
          recordIds,
        },
        {
          onSuccess: () => {
            setSelectedEntryIds(new Set());
            toaster.create({
              title: `${recordIds.length} records deleted`,
              type: "success",
              duration: 5000,
              meta: { closable: true },
            });
            databaseDataset
              .refetch()
              .then(() => {
                grid.current?.api.refreshCells();
              })
              .catch(() => {
                // ignore
              });
          },
          onError: () => {
            toaster.create({
              title: "Error deleting records.",
              description: "Changes will be reverted, please try again",
              type: "error",
              duration: 5000,
              meta: { closable: true },
            });
            void databaseDataset.refetch();
          },
        },
      );
    }
  }, [
    selectedEntryIds,
    setParentRowData,
    parentGridRef,
    datasetId,
    deleteDatasetRecord,
    project?.id,
    databaseDataset,
  ]);

  const onAddNewRow = useCallback(() => {
    const grid = parentGridRef ?? gridRef;
    if (!grid.current?.api) return;

    // Create a new empty row
    const newRow: Record<string, any> = { id: nanoid() };
    columnDefs.forEach((col) => {
      if (col.field && col.field !== "selected") {
        newRow[col.field] = "";
      }
    });

    const firstEditableColumn = columnDefs.find(
      (col) => col.editable !== false && col.field !== "selected",
    );

    const result = grid.current.api.applyTransaction({ add: [newRow] });

    // Get the index of the newly added row
    const newRowIndex = result?.add[0]?.rowIndex ?? 0; // editableRowData.length;

    setTimeout(() => {
      // Find the first editable column
      if (!firstEditableColumn?.field) return;

      const focus = () => {
        // Start editing the first editable cell in the new row
        grid.current?.api.startEditingCell({
          rowIndex: newRowIndex,
          colKey: firstEditableColumn.field!,
        });
      };

      // Focus three times due to auto height adjusting layout reflow
      focus();
      if (dataset && dataset.datasetRecords.length > 100) {
        setTimeout(() => {
          focus();
        }, 1000);
        setTimeout(() => {
          focus();
        }, 1500);
      }
    }, 100);
  }, [columnDefs, dataset, parentGridRef]);

  return (
    <>
      <HStack width="full" verticalAlign={"middle"} paddingBottom={6} gap={6}>
        <HStack gap={2}>
          {insideWizard ? (
            <Heading as="h3" size="md" fontWeight="600">
              {dataset?.name ?? DEFAULT_DATASET_NAME}
            </Heading>
          ) : (
            <Heading as="h1" size="lg">
              {title ? (
                title
              ) : (
                <>
                  {isEmbedded ? "Edit Dataset" : "Dataset"}{" "}
                  {`- ${
                    dataset?.name
                      ? dataset.name
                      : datasetId
                      ? ""
                      : DEFAULT_DATASET_NAME
                  }`}
                </>
              )}
            </Heading>
          )}
          {canEditDatasetRecord && (
            <Button
              size="sm"
              variant="ghost"
              onClick={() => editDataset.onOpen()}
              minWidth="fit-content"
            >
              <Edit2 />
            </Button>
          )}
        </HStack>
        <Text fontSize={"14px"} color="gray.400">
          {databaseDataset.data?.count ?? parentRowData?.length} records
        </Text>
        <Text fontSize={"14px"} color="gray.400">
          {savingStatus === "saving"
            ? "Saving..."
            : savingStatus === "saved"
            ? "Saved"
            : ""}
        </Text>
        <Spacer />
        {!hideButtons && (
          <>
            {isEmbedded && (
              <Button
                colorPalette="gray"
                minWidth="fit-content"
                onClick={() => {
                  const handleSuccess: AddDatasetDrawerProps["onSuccess"] = ({
                    datasetId: datasetId_,
                  }) => {
                    setDatasetId(datasetId_);
                    void databaseDataset.refetch();
                  };

                  openDrawer("uploadCSV", {
<<<<<<< HEAD
                    onSuccess: handleSuccess,
                    onCreateFromScratch: () => {
                      openDrawer("addOrEditDataset", {
                        onSuccess: handleSuccess,
=======
                    onSuccess: (data: { datasetId: string }) => {
                      setDatasetId(data.datasetId);
                      void databaseDataset.refetch();
                    },
                    onCreateFromScratch: () => {
                      openDrawer("addOrEditDataset", {
                        onSuccess: (data: { datasetId: string }) => {
                          setDatasetId(data.datasetId);
                          void databaseDataset.refetch();
                        },
>>>>>>> 66420803
                      });
                    },
                  });
                }}
              >
                <Upload height={17} width={17} strokeWidth={2.5} />
                Upload or Create Dataset
              </Button>
            )}
            {!insideWizard && (
              <Button
                colorPalette="gray"
                minWidth="fit-content"
                onClick={() => dataset && void downloadCSV()}
                loading={downloadDataset.isLoading}
                loadingText="Downloading..."
              >
                <Download />
                Export
              </Button>
            )}
            {canEditDatasetRecord && (
              <Button
                colorPalette="gray"
                onClick={() => editDataset.onOpen()}
                minWidth="fit-content"
              >
                <Edit2 />
                Edit Columns
              </Button>
            )}
            {datasetId && !isEmbedded && !insideWizard && (
              <Button
                colorPalette="blue"
                onClick={() => {
                  openDrawer("batchEvaluation", {
                    datasetSlug: databaseDataset.data?.slug,
                  });
                }}
                minWidth="fit-content"
              >
                <Play height={16} />
                Batch Evaluation
              </Button>
            )}
          </>
        )}
      </HStack>
      <Card.Root>
        <Card.Body padding={0} position="relative">
          <Box height={`calc(max(100vh - ${bottomSpace}, 500px))`}>
            {databaseDataset.data?.truncated && (
              <Alert.Root status="warning" variant="subtle">
                <Alert.Indicator />
                <Alert.Content>
                  This dataset is too large to display all records. Displaying
                  the first 5mb of data.
                </Alert.Content>
              </Alert.Root>
            )}
            <ErrorBoundary
              fallback={
                <Center width="full" height="full">
                  Error rendering the dataset, please refresh the page
                </Center>
              }
            >
              <DatasetGrid
                columnDefs={columnDefs}
                rowData={localRowData}
                onCellValueChanged={onCellValueChanged}
                ref={parentGridRef ?? gridRef}
                domLayout="normal"
                {...(loadingOverlayComponent !== undefined
                  ? { loadingOverlayComponent }
                  : {})}
              />
            </ErrorBoundary>
          </Box>
        </Card.Body>
      </Card.Root>
      <Menu.Root>
        <Menu.Trigger asChild>
          <Button
            position="sticky"
            left="0"
            bottom={isEmbedded ? "32px" : 6}
            marginTop={6}
            marginLeft={insideWizard ? 0 : 6}
            backgroundColor="#ffffff"
            padding="8px"
            paddingX="16px"
            border="1px solid #ccc"
            boxShadow="base"
            borderRadius="md"
            zIndex="100"
          >
            <Plus />
            Add new record
            <ChevronDown width={16} height={16} />
          </Button>
        </Menu.Trigger>
        <Menu.Content zIndex="popover">
          <Menu.Item
            value="import-csv"
            onClick={() => addRowsFromCSVModal.onOpen()}
          >
            <Upload height={16} width={16} /> Import from CSV
          </Menu.Item>
          <Menu.Item value="add-line" onClick={onAddNewRow}>
            <Plus height={16} width={16} /> Add new line
          </Menu.Item>
        </Menu.Content>
      </Menu.Root>
      <AddRowsFromCSVModal
        isOpen={addRowsFromCSVModal.open}
        onClose={addRowsFromCSVModal.onClose}
        datasetId={datasetId}
        columnTypes={columnTypes}
        onUpdateDataset={(entries) => {
          setParentRowData((currentEntries) => {
            if (!currentEntries) return entries;
            return [...currentEntries, ...entries];
          });
          setLocalRowData((currentEntries) => {
            if (!currentEntries) return entries;
            return [...currentEntries, ...entries];
          });
          addRowsFromCSVModal.onClose();
        }}
      />
      {selectedEntryIds.size > 0 && (
        <Box
          position="fixed"
          bottom={6}
          left="50%"
          transform="translateX(-50%)"
          backgroundColor="#ffffff"
          padding="8px"
          paddingX="16px"
          border="1px solid #ccc"
          boxShadow="base"
          borderRadius={"md"}
        >
          <HStack gap={3}>
            <Text>{selectedEntryIds.size} entries selected</Text>
            <Button
              colorPalette="black"
              minWidth="fit-content"
              variant="outline"
              onClick={() => void downloadCSV(true)}
            >
              Export <Upload style={{ marginLeft: "8px" }} />
            </Button>

            <Text>or</Text>
            <Button
              colorPalette="red"
              type="submit"
              variant="outline"
              minWidth="fit-content"
              onClick={onDelete}
            >
              Delete
            </Button>
          </HStack>
        </Box>
      )}
      {editDataset.open && (
        <AddOrEditDatasetDrawer
          datasetToSave={{
            datasetId,
            name: dataset?.name ?? "",
            datasetRecords: datasetId ? undefined : parentRowData,
            columnTypes,
          }}
          open={editDataset.open}
          onClose={editDataset.onClose}
          onSuccess={(updatedDataset) => {
            if (dataset?.datasetRecords) {
              onUpdateDataset?.({
                datasetId: updatedDataset.datasetId,
                name: updatedDataset.name,
                datasetRecords: dataset.datasetRecords,
                columnTypes: updatedDataset.columnTypes,
              });
            }
            setDatasetId(updatedDataset.datasetId);
            setColumnTypes(updatedDataset.columnTypes);
            void databaseDataset.refetch();
            editDataset.onClose();
          }}
        />
      )}
    </>
  );
}<|MERGE_RESOLUTION|>--- conflicted
+++ resolved
@@ -37,16 +37,11 @@
   DatasetRecordEntry,
 } from "../../server/datasets/types";
 import { api } from "../../utils/api";
-<<<<<<< HEAD
 import {
   AddOrEditDatasetDrawer,
   type AddDatasetDrawerProps,
 } from "../AddOrEditDatasetDrawer";
-import { useDrawer } from "../CurrentDrawer";
-=======
-import { AddOrEditDatasetDrawer } from "../AddOrEditDatasetDrawer";
 import { useDrawer } from "~/hooks/useDrawer";
->>>>>>> 66420803
 import { Menu } from "../ui/menu";
 
 import { toaster } from "../ui/toaster";
@@ -552,23 +547,10 @@
                   };
 
                   openDrawer("uploadCSV", {
-<<<<<<< HEAD
                     onSuccess: handleSuccess,
                     onCreateFromScratch: () => {
                       openDrawer("addOrEditDataset", {
                         onSuccess: handleSuccess,
-=======
-                    onSuccess: (data: { datasetId: string }) => {
-                      setDatasetId(data.datasetId);
-                      void databaseDataset.refetch();
-                    },
-                    onCreateFromScratch: () => {
-                      openDrawer("addOrEditDataset", {
-                        onSuccess: (data: { datasetId: string }) => {
-                          setDatasetId(data.datasetId);
-                          void databaseDataset.refetch();
-                        },
->>>>>>> 66420803
                       });
                     },
                   });
