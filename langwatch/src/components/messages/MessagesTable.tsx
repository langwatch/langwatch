--- conflicted
+++ resolved
@@ -979,46 +979,6 @@
 
   return (
     <>
-<<<<<<< HEAD
-      <Container maxWidth="calc(100vw - 50px)" padding={6} flex="1">
-        <HStack width="full" align="top" paddingBottom={6}>
-          <HStack align="center" gap={6}>
-            <Heading as="h1" size="lg" paddingTop={1}>
-              Traces
-            </Heading>
-            {!hideAnalyticsToggle && <ToggleAnalytics />}
-            <Tooltip content="Refresh">
-              <Button
-                variant="outline"
-                minWidth={0}
-                height="32px"
-                padding={2}
-                marginTop={2}
-                onClick={() => void traceGroups.refetch()}
-              >
-                <RefreshCw
-                  size="16"
-                  className={
-                    traceGroups.isLoading || traceGroups.isRefetching
-                      ? "refresh-icon animation-spinning"
-                      : "refresh-icon"
-                  }
-                />
-              </Button>
-            </Tooltip>
-          </HStack>
-          <Spacer />
-          <HStack gap={1} marginBottom="-8px">
-            {!hideTableToggle && <ToggleTableView />}
-            {!hideExport && (
-              <Tooltip
-                disabled={navigationFooter.totalHits < 10_000}
-                content={
-                  navigationFooter.totalHits >= 10_000
-                    ? "Up to 10.000 items"
-                    : ""
-                }
-=======
       <PageLayout.Header>
         <PageLayout.Heading>Traces</PageLayout.Heading>
         <Tooltip content="Refresh">
@@ -1138,7 +1098,6 @@
                 size="xs"
                 width="full"
                 boxShadow="none"
->>>>>>> 61d53b65
               >
                 <Progress.Track boxShadow="none" background="none">
                   <Progress.Range />
@@ -1181,88 +1140,6 @@
                               }
                             : {})}
                         >
-<<<<<<< HEAD
-                          {column.name}
-                        </Checkbox>
-                      );
-                    })}
-                  </VStack>
-                </Popover.Body>
-              </Popover.Content>
-            </Popover.Root>
-            {/** Column selector - end */}
-
-            <PeriodSelector
-              period={{ startDate, endDate }}
-              setPeriod={setPeriod}
-            />
-            <FilterToggle />
-          </HStack>
-        </HStack>
-
-        <HStack align="top" gap={8}>
-          <Box flex="1" minWidth="0">
-            <VStack gap={0} align="start">
-              <Card.Root height="fit-content" width="full">
-                <Card.Body
-                  padding={0}
-                  width="full"
-                  maxWidth={
-                    showFilters ? "calc(100vw - 450px)" : "calc(100vw - 130px)"
-                  }
-                >
-                  <Box minHeight="4px">
-                    {downloadProgress > 0 && (
-                      <Progress.Root
-                        colorPalette="orange"
-                        value={downloadProgress}
-                        size="xs"
-                        width="full"
-                        boxShadow="none"
-                      >
-                        <Progress.Track boxShadow="none" background="none">
-                          <Progress.Range />
-                        </Progress.Track>
-                      </Progress.Root>
-                    )}
-                  </Box>
-                  <Box minHeight="20px">
-                    {checkedHeaderColumnsEntries.length === 0 && (
-                      <Text>No columns selected</Text>
-                    )}
-                  </Box>
-                  <Table.ScrollArea
-                    ref={scrollRef}
-                    onScroll={() => {
-                      if (scrollRef.current) {
-                        setScrollXPosition(scrollRef.current.scrollLeft);
-                      }
-                    }}
-                  >
-                    <Table.Root size="sm" height="fit-content" variant="line">
-                      <Table.Header>
-                        <Table.Row background="transparent">
-                          {checkedHeaderColumnsEntries
-                            .filter(([_, { enabled }]) => enabled)
-                            .map(([columnKey, { name }], index) => (
-                              <Table.ColumnHeader
-                                key={index}
-                                paddingX={4}
-                                paddingY={4}
-                                background="white"
-                                borderRadius="4px 0 0 0"
-                                {...(columnKey === "checked"
-                                  ? {
-                                      position: "sticky",
-                                      left: 0,
-                                      transition: "box-shadow 0.3s ease-in-out",
-                                      boxShadow:
-                                        scrollXPosition > 0
-                                          ? "0 2px 5px rgba(0, 0, 0, 0.1)"
-                                          : "0 0 0 rgba(0, 0, 0, 0)",
-                                    }
-                                  : {})}
-=======
                           {columnKey === "checked" ? (
                             <HStack width="full">
                               <Checkbox
@@ -1278,7 +1155,6 @@
                               <Text
                                 minWidth={headerColumns[columnKey]?.width}
                                 width="full"
->>>>>>> 61d53b65
                               >
                                 {name}
                               </Text>
@@ -1286,49 +1162,6 @@
                                 sortButton(columnKey)}
                             </HStack>
                           )}
-<<<<<<< HEAD
-                      </Table.Body>
-                    </Table.Root>
-                  </Table.ScrollArea>
-                </Card.Body>
-              </Card.Root>
-              <Box minHeight="80px">
-                <MessagesNavigationFooter {...navigationFooter} />
-              </Box>
-            </VStack>
-          </Box>
-
-          <FilterSidebar />
-        </HStack>
-      </Container>
-      <Box
-        position="fixed"
-        bottom={10}
-        left="50%"
-        transform="translateX(-50%)"
-        backgroundColor="#ffffff"
-        padding="8px"
-        paddingX="16px"
-        border="1px solid #ccc"
-        boxShadow="0 0 15px rgba(0, 0, 0, 0.2)"
-        borderRadius="md"
-        opacity={selectedTraceIds.length > 0 ? 1 : 0}
-        visibility={selectedTraceIds.length > 0 ? "visible" : "hidden"}
-        transition="opacity 0.2s ease-in-out"
-      >
-        <HStack gap={3}>
-          <Text whiteSpace="nowrap">
-            {selectedTraceIds.length}{" "}
-            {selectedTraceIds.length === 1 ? "trace" : "traces"} selected
-          </Text>
-          {!hideExport && (
-            <>
-              <Button
-                colorPalette="black"
-                minWidth="fit-content"
-                variant="outline"
-                onClick={() => void downloadCSV(true)}
-=======
                         </Table.ColumnHeader>
                       ))}
                   </Table.Row>
@@ -1423,33 +1256,6 @@
               </>
             )}
 
-            <Button
-              colorPalette="black"
-              type="submit"
-              variant="outline"
-              minWidth="fit-content"
-              onClick={() => {
-                openDrawer("addDatasetRecord", {
-                  selectedTraceIds,
-                });
-              }}
-            >
-              Add to Dataset
-            </Button>
-            {!hideAddToQueue && (
-              <Dialog.Root
-                open={dialog.open}
-                onOpenChange={(e) =>
-                  e.open ? dialog.onOpen() : dialog.onClose()
-                }
->>>>>>> 61d53b65
-              >
-                Export <Download size={16} style={{ marginLeft: 8 }} />
-              </Button>
-              <Text>or</Text>
-            </>
-          )}
-
           <Button
             colorPalette="black"
             type="submit"
