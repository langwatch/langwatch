--- conflicted
+++ resolved
@@ -1,11 +1,4 @@
-<<<<<<< HEAD
-import { useRouter } from "next/router";
-import { useEffect, useState } from "react";
-import { PaginationFooter } from "../ui/PaginationFooter";
-
-=======
 import { Button, Field, HStack, NativeSelect, Text } from "@chakra-ui/react";
->>>>>>> 61d53b65
 import type { TRPCClientErrorLike } from "@trpc/client";
 import type { UseTRPCQueryResult } from "@trpc/react-query/shared";
 import type { inferRouterOutputs } from "@trpc/server";
@@ -77,7 +70,7 @@
           query: { ...router.query, pageOffset: "0", pageSize: "25" },
         },
         undefined,
-        { shallow: true }
+        { shallow: true },
       );
     }
     // eslint-disable-next-line react-hooks/exhaustive-deps
@@ -112,19 +105,6 @@
   changePageSize: (size: number) => void;
 }) {
   return (
-<<<<<<< HEAD
-    <PaginationFooter
-      totalCount={totalHits}
-      pageOffset={pageOffset}
-      pageSize={pageSize}
-      nextPage={nextPage}
-      prevPage={prevPage}
-      changePageSize={changePageSize}
-      padding={6}
-      pageSizeOptions={[10, 25, 50, 100, 250]}
-      label="Items per page "
-    />
-=======
     <HStack padding={6} gap={2}>
       <Field.Root>
         <HStack gap={3}>
@@ -180,6 +160,5 @@
         </HStack>
       </HStack>
     </HStack>
->>>>>>> 61d53b65
   );
 }