--- conflicted
+++ resolved
@@ -7,11 +7,7 @@
 import { useOrganizationTeamProject } from "~/hooks/useOrganizationTeamProject";
 import { useRequiredSession } from "~/hooks/useRequiredSession";
 import { api } from "~/utils/api";
-<<<<<<< HEAD
-import { useDrawer } from "../hooks/useDrawer";
-=======
-import { useDrawer } from "~/hooks/useDrawer";
->>>>>>> 66420803
+	import { useDrawer } from "~/hooks/useDrawer";
 import { RandomColorAvatar } from "./RandomColorAvatar";
 
 export default function AnnotationsLayout({
