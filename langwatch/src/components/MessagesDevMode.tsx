--- conflicted
+++ resolved
@@ -422,10 +422,7 @@
             <option value='100'>100</option>
             <option value='250'>250</option>
           </Select>
-<<<<<<< HEAD
-=======
-
->>>>>>> fe8ba039
+
           <Text marginLeft={"20px"}>
             {" "}
             {`${pageOffset + 1}`} -{" "}
@@ -451,14 +448,9 @@
           >
             <ChevronRight />
           </Button>
-<<<<<<< HEAD
         </HStack>
       </Container>
-=======
-        </HStack >
-
-      </Container >
->>>>>>> fe8ba039
+
       <Drawer
         isOpen={isDrawerOpen}
         placement="right"
@@ -504,16 +496,9 @@
               </TabPanels>
             </Tabs >
 
-<<<<<<< HEAD
-          </DrawerBody>
-        </DrawerContent>
-      </Drawer>
-    </DashboardLayout>
-=======
           </DrawerBody >
         </DrawerContent >
       </Drawer >
     </DashboardLayout >
->>>>>>> fe8ba039
   );
 }