--- conflicted
+++ resolved
@@ -72,11 +72,4 @@
       <CurrentDrawer {...queryDrawer} {...getComplexProps()} />
     </ErrorBoundary>
   ) : null;
-<<<<<<< HEAD
-}
-=======
-}
-
-// Re-export useDrawer from the hooks directory
-export { useDrawer } from "../hooks/useDrawer";
->>>>>>> 66420803
+}