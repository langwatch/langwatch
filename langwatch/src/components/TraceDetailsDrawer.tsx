import { useState } from "react";
import { Drawer } from "../components/ui/drawer";
import { useAnnotationCommentStore } from "../hooks/useAnnotationCommentStore";
<<<<<<< HEAD
import { useDrawer } from "../hooks/useDrawer";
=======
import { useDrawer } from "~/hooks/useDrawer";
>>>>>>> 66420803
import { TraceDetails } from "./traces/TraceDetails";

interface TraceDetailsDrawerProps {
  traceId: string;
  selectedTab?: string;
  showMessages?: boolean;
}

export const TraceDetailsDrawer = (props: TraceDetailsDrawerProps) => {
  const { closeDrawer } = useDrawer();
  const commentState = useAnnotationCommentStore();

  const [traceView, setTraceView] = useState<"span" | "full">("span");

  const toggleView = () => {
    setTraceView((prevView) => (prevView === "span" ? "full" : "span"));
  };

  return (
    <Drawer.Root
      open={true}
      preventScroll={true}
      placement="end"
      size={traceView === "full" ? "full" : "xl"}
      onOpenChange={() => {
        closeDrawer();
        commentState.resetComment();
      }}
    >
      <Drawer.Backdrop />
      <Drawer.Content
        paddingX={0}
        maxWidth={traceView === "full" ? undefined : "70%"}
      >
        <Drawer.Body
          paddingY={0}
          paddingX={0}
          overflowY="auto"
          id="conversation-scroll-container"
        >
          <TraceDetails
            traceId={props.traceId}
            selectedTab={props.selectedTab}
            showMessages={props.showMessages}
            traceView={traceView}
            onToggleView={toggleView}
          />
        </Drawer.Body>
      </Drawer.Content>
    </Drawer.Root>
  );
};<|MERGE_RESOLUTION|>--- conflicted
+++ resolved
@@ -1,11 +1,7 @@
 import { useState } from "react";
 import { Drawer } from "../components/ui/drawer";
 import { useAnnotationCommentStore } from "../hooks/useAnnotationCommentStore";
-<<<<<<< HEAD
-import { useDrawer } from "../hooks/useDrawer";
-=======
 import { useDrawer } from "~/hooks/useDrawer";
->>>>>>> 66420803
 import { TraceDetails } from "./traces/TraceDetails";
 
 interface TraceDetailsDrawerProps {
