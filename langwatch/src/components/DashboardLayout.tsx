--- conflicted
+++ resolved
@@ -290,7 +290,7 @@
 export const DashboardLayout = ({
   children,
   publicPage = false,
-  compactMenu : compactMenuProp = false,
+  compactMenu: compactMenuProp = false,
   ...props
 }: DashboardLayoutProps) => {
   const isSmallScreen = useBreakpointValue({ base: true, lg: false });
@@ -355,18 +355,6 @@
             : ""}
         </title>
       </Head>
-<<<<<<< HEAD
-      <MainMenu />
-      <VStack
-        width={`calc(100vw - ${MENU_WIDTH})`}
-        maxWidth={`calc(100vw - ${MENU_WIDTH})`}
-        height="100vh"
-        gap={0}
-        background="gray.100"
-        overflowY="auto"
-        overflowX="hidden"
-        {...props}
-=======
 
       {/* Header bar - spans full width with gray background */}
       <HStack
@@ -376,7 +364,6 @@
         background="gray.100"
         justifyContent="space-between"
         gap={4}
->>>>>>> 61d53b65
       >
         {/* Left side: Logo + Project + Breadcrumbs */}
         <HStack gap={compactMenu ? 3 : 0} flex={1} alignItems="center">
