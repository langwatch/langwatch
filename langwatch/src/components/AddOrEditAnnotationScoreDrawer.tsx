import { HStack, Text } from "@chakra-ui/react";
import { AddOrEditAnnotationScore } from "./annotations/AddOrEditAnnotationScore";
<<<<<<< HEAD
import { useDrawer } from "../hooks/useDrawer";
=======
import { useDrawer } from "~/hooks/useDrawer";
>>>>>>> 66420803
import { Drawer } from "./ui/drawer";

export const AddOrEditAnnotationScoreDrawer = ({
  onClose,
  annotationScoreId,
}: {
  onClose: () => void;
  annotationScoreId?: string | undefined;
}) => {
  const { closeDrawer } = useDrawer();

  const handleClose = () => {
    if (onClose) {
      onClose();
    } else {
      closeDrawer();
    }
  };

  return (
    <Drawer.Root
      open={true}
      placement="end"
      size="lg"
      onOpenChange={({ open }) => {
        if (!open) {
          handleClose();
        }
      }}
      onInteractOutside={handleClose}
    >
      <Drawer.Content>
        <Drawer.Header>
          <HStack>
            <Drawer.CloseTrigger />
          </HStack>
          <HStack>
            <Text paddingTop={5} fontSize="2xl">
              {annotationScoreId ? "Edit Score Metric" : "Add Score Metric"}
            </Text>
          </HStack>
        </Drawer.Header>
        <Drawer.Body>
          <AddOrEditAnnotationScore
            onClose={handleClose}
            annotationScoreId={annotationScoreId}
          />
        </Drawer.Body>
      </Drawer.Content>
    </Drawer.Root>
  );
};<|MERGE_RESOLUTION|>--- conflicted
+++ resolved
@@ -1,10 +1,6 @@
 import { HStack, Text } from "@chakra-ui/react";
 import { AddOrEditAnnotationScore } from "./annotations/AddOrEditAnnotationScore";
-<<<<<<< HEAD
-import { useDrawer } from "../hooks/useDrawer";
-=======
 import { useDrawer } from "~/hooks/useDrawer";
->>>>>>> 66420803
 import { Drawer } from "./ui/drawer";
 
 export const AddOrEditAnnotationScoreDrawer = ({
