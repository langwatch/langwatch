--- conflicted
+++ resolved
@@ -43,7 +43,7 @@
 import { Evaluate } from "./Evaluate";
 
 // New component that uses useDrop
-function DragDropArea({ children }) {
+function DragDropArea({ children }: { children: React.ReactNode }) {
   const [{ canDrop, isOver }, drop] = useDrop(() => ({
     accept: "node",
     drop: (item, monitor) => {
@@ -130,7 +130,6 @@
       <Head>
         <title>LangWatch - Optimization Studio - {name}</title>
       </Head>
-<<<<<<< HEAD
       <DndProvider backend={HTML5Backend}>
         <ReactFlowProvider>
           <VStack width="full" height="full" spacing={0}>
@@ -140,82 +139,6 @@
               padding={2}
               borderBottom="1px solid"
               borderColor="gray.350"
-=======
-      <ReactFlowProvider>
-        <VStack width="full" height="full" spacing={0}>
-          <HStack
-            width="full"
-            background="white"
-            padding={2}
-            borderBottom="1px solid"
-            borderColor="gray.350"
-          >
-            <HStack width="full">
-              <Link href={`/${project?.slug}/workflows`}>
-                <LogoIcon width={24} height={24} />
-              </Link>
-              <AutoSave />
-            </HStack>
-            <HStack width="full" justify="center">
-              <Text>Optimization Studio - {name}</Text>
-              <StatusCircle
-                status={socketStatus}
-                tooltip={
-                  socketStatus === "connecting-python" ||
-                  socketStatus === "connecting-socket" ? (
-                    <VStack align="start" spacing={1} padding={2}>
-                      <HStack>
-                        <StatusCircle
-                          status={
-                            socketStatus === "connecting-python"
-                              ? "connected"
-                              : "connecting"
-                          }
-                        />
-                        <Text>Socket Connection</Text>
-                      </HStack>
-                      <HStack>
-                        <StatusCircle status="connecting" />
-                        <Text>Python Runtime</Text>
-                      </HStack>
-                    </VStack>
-                  ) : (
-                    titleCase(socketStatus)
-                  )
-                }
-              />
-            </HStack>
-            <HStack width="full" justify="end">
-              <UndoRedo />
-              <History />
-            </HStack>
-            <HStack justify="end" paddingLeft={2}>
-              <Evaluate />
-            </HStack>
-          </HStack>
-          <Box width="full" height="full" position="relative">
-            <ReactFlow
-              nodeTypes={nodeTypes}
-              edgeTypes={edgeTypes}
-              nodes={nodes}
-              edges={edges}
-              onNodesChange={onNodesChange}
-              onEdgesChange={onEdgesChange}
-              onConnect={onConnect}
-              style={{ width: "100%", height: "100%" }}
-              onPaneClick={() => {
-                setWorkflowSelected(true);
-              }}
-              defaultViewport={{
-                zoom: 1,
-                x: 100,
-                y: Math.round(
-                  ((typeof window !== "undefined"
-                    ? window.innerHeight - 360
-                    : 0) || 300) / 2
-                ),
-              }}
->>>>>>> dadeb821
             >
               <HStack width="full">
                 <Link href={`/${project?.slug}/workflows`}>
@@ -255,6 +178,9 @@
               <HStack width="full" justify="end">
                 <UndoRedo />
                 <History />
+              </HStack>
+              <HStack justify="end" paddingLeft={2}>
+                <Evaluate />
               </HStack>
             </HStack>
             <Box width="full" height="full" position="relative">
