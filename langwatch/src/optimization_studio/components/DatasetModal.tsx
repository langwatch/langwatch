import { Button, Tabs } from "@chakra-ui/react";
import {
  type Node,
  type NodeProps,
  useUpdateNodeInternals,
} from "@xyflow/react";
import { useCallback, useEffect, useMemo, useState } from "react";
import { ArrowLeft } from "react-feather";
import { useDrawer } from "~/hooks/useDrawer";
import { Dialog } from "../../components/ui/dialog";
import type { DatasetColumns } from "../../server/datasets/types";
import { useWorkflowStore } from "../hooks/useWorkflowStore";
import type { Component, Entry } from "../types/dsl";
import {
  datasetColumnsToFields,
  transposeColumnsFirstToRowsFirstWithId,
} from "../utils/datasetUtils";
import { DatasetSelection } from "./datasets/DatasetSelection";
import { DatasetUpload } from "./datasets/DatasetUpload";
import { EditDataset } from "./datasets/EditDataset";

export function DatasetModal({
  open,
  onClose: onClose_,
  node,
  editingDataset: editingDataset_ = undefined,
}: {
  open: boolean;
  onClose: () => void;
  node: NodeProps<Node<Component>> | Node<Component>;
  editingDataset?: Entry["dataset"];
}) {
  const [editingDataset, setEditingDataset] = useState<
    Entry["dataset"] | undefined
  >();

  const [rendered, setRendered] = useState(false);
  useEffect(() => {
    setEditingDataset(open ? editingDataset_ : undefined);
    setRendered(open);
    // eslint-disable-next-line react-hooks/exhaustive-deps
  }, [open]);

  const { setNode } = useWorkflowStore(({ setNode }) => ({ setNode }));

  const updateNodeInternals = useUpdateNodeInternals();

  const { openDrawer } = useDrawer();

  const initialDataset = useMemo(
    () => (node.data as Entry).dataset,
    // eslint-disable-next-line react-hooks/exhaustive-deps
    [(node.data as Entry).dataset?.id],
  );

  // eslint-disable-next-line react-hooks/exhaustive-deps
  const checkForUnsavedChanges = (
    newDataset: Entry["dataset"],
    columnTypes: DatasetColumns,
  ) => {
    if (
      initialDataset &&
      newDataset &&
      !initialDataset?.id &&
      JSON.stringify(initialDataset.inline) !==
        JSON.stringify(newDataset.inline) &&
      confirm("Want to save this draft dataset?")
    ) {
      openDrawer("addOrEditDataset", {
        datasetToSave: {
          name: newDataset.name,
          columnTypes: columnTypes ?? [],
          datasetRecords: transposeColumnsFirstToRowsFirstWithId(
            newDataset.inline?.records ?? {},
          ),
        },
<<<<<<< HEAD
        onSuccess: (dataset_: {
          datasetId: string;
          name: string;
          columnTypes: DatasetColumns;
        }) => {
=======
        onSuccess: (dataset_: { datasetId: string; name: string; columnTypes: any }) => {
>>>>>>> 66420803
          setEditingDataset({ id: dataset_.datasetId, name: dataset_.name });
          setSelectedDataset(
            { id: dataset_.datasetId, name: dataset_.name },
            dataset_.columnTypes,
            false,
          );
          onClose_();
        },
      });
      return true;
    }

    return false;
  };

  const onClose = useCallback(() => {
    if (
      editingDataset?.inline &&
      checkForUnsavedChanges(editingDataset, editingDataset.inline.columnTypes)
    ) {
      return;
    }
    onClose_();
  }, [checkForUnsavedChanges, editingDataset, onClose_]);

  const setSelectedDataset = useCallback(
    (
      dataset: Required<Entry>["dataset"],
      columnTypes: DatasetColumns,
      close: boolean,
    ) => {
      setNode({
        id: node.id,
        data: {
          ...node.data,
          outputs: datasetColumnsToFields(columnTypes),
          dataset: dataset,
        } as Entry,
      });
      updateNodeInternals(node.id);
      if (close) {
        onClose();
      }
    },
    [setNode, node.id, node.data, updateNodeInternals, onClose],
  );

  return (
    <Dialog.Root
      open={open}
      onOpenChange={({ open }) => !open && onClose()}
      size="full"
    >
      <Dialog.Backdrop />
      <Dialog.Content
        css={{
          marginX: "32px",
          marginTop: "32px",
          width: "calc(100vw - 64px)",
          minHeight: "0",
          height: "calc(100vh - 64px)",
          borderRadius: "8px",
          overflowY: "auto",
        }}
      >
        <Dialog.CloseTrigger zIndex={10} />
        {rendered && editingDataset ? (
          <>
            <Dialog.Header>
              <Button
                fontSize="14px"
                fontWeight="bold"
                color="gray.500"
                variant="plain"
                onClick={() => setEditingDataset(undefined)}
              >
                <ArrowLeft size={16} /> Datasets
              </Button>
            </Dialog.Header>
            <Dialog.Body paddingBottom="32px">
              {open && (
                <EditDataset
                  editingDataset={editingDataset}
                  setEditingDataset={setEditingDataset}
                  setSelectedDataset={setSelectedDataset}
                />
              )}
            </Dialog.Body>
          </>
        ) : rendered ? (
          <>
            <Tabs.Root defaultValue="datasets" colorPalette="blue">
              <Dialog.Header>
                <Tabs.List>
                  <Tabs.Trigger value="datasets">Datasets</Tabs.Trigger>
                  <Tabs.Trigger value="upload">Upload</Tabs.Trigger>
                </Tabs.List>
              </Dialog.Header>
              <Dialog.Body paddingBottom="32px">
                <Tabs.Content value="datasets">
                  <DatasetSelection
                    node={node}
                    setIsEditing={setEditingDataset}
                  />
                </Tabs.Content>
                <Tabs.Content value="upload">
                  <DatasetUpload setIsEditing={setEditingDataset} />
                </Tabs.Content>
              </Dialog.Body>
            </Tabs.Root>
          </>
        ) : null}
      </Dialog.Content>
    </Dialog.Root>
  );
}<|MERGE_RESOLUTION|>--- conflicted
+++ resolved
@@ -74,15 +74,11 @@
             newDataset.inline?.records ?? {},
           ),
         },
-<<<<<<< HEAD
         onSuccess: (dataset_: {
           datasetId: string;
           name: string;
           columnTypes: DatasetColumns;
         }) => {
-=======
-        onSuccess: (dataset_: { datasetId: string; name: string; columnTypes: any }) => {
->>>>>>> 66420803
           setEditingDataset({ id: dataset_.datasetId, name: dataset_.name });
           setSelectedDataset(
             { id: dataset_.datasetId, name: dataset_.name },
