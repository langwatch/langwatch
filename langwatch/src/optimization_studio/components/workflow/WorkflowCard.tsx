--- conflicted
+++ resolved
@@ -7,34 +7,21 @@
   Text,
   VStack,
 } from "@chakra-ui/react";
-<<<<<<< HEAD
-import { Menu } from "../../../components/ui/menu";
-import { Tooltip } from "../../../components/ui/tooltip";
-import { WorkflowIcon } from "../ColorfulBlockIcons";
 import { MoreVertical, Copy, Trash2, RefreshCw, ArrowUp } from "react-feather";
-import { api } from "../../../utils/api";
 import { useCallback, useState } from "react";
-import { useOrganizationTeamProject } from "../../../hooks/useOrganizationTeamProject";
-=======
->>>>>>> 509fbe61
 import type { TRPCClientErrorLike } from "@trpc/client";
 import type { UseTRPCQueryResult } from "@trpc/react-query/shared";
 import type { inferRouterOutputs } from "@trpc/server";
-import { useCallback, useState } from "react";
-import { MoreVertical } from "react-feather";
 import { DeleteConfirmationDialog } from "../../../components/annotations/DeleteConfirmationDialog";
-<<<<<<< HEAD
 import { CopyWorkflowDialog } from "./CopyWorkflowDialog";
 import { PushToCopiesDialog } from "./PushToCopiesDialog";
-=======
-import { Menu } from "../../../components/ui/menu";
 import { toaster } from "../../../components/ui/toaster";
-import { Tooltip } from "../../../components/ui/tooltip";
+import type { AppRouter } from "../../../server/api/root";
 import { useOrganizationTeamProject } from "../../../hooks/useOrganizationTeamProject";
-import type { AppRouter } from "../../../server/api/root";
 import { api } from "../../../utils/api";
 import { WorkflowIcon } from "../ColorfulBlockIcons";
->>>>>>> 509fbe61
+import { Menu } from "../../../components/ui/menu";
+import { Tooltip } from "../../../components/ui/tooltip";
 
 export function WorkflowCardBase(props: React.ComponentProps<typeof VStack>) {
   return (
