import {
  Box,
  Button,
  Center,
  forwardRef,
  HStack,
  Menu,
  MenuButton,
  MenuItem,
  MenuList,
  Spacer,
  Spinner,
  Text,
  Tooltip,
  VStack,
  Alert,
  AlertIcon,
  type ButtonProps,
} from "@chakra-ui/react";

import {
  Handle,
  NodeToolbar,
  Position,
  useReactFlow,
  useUpdateNodeInternals,
  type Node,
  type NodeProps,
} from "@xyflow/react";
<<<<<<< HEAD
import { useEffect, useMemo, type Ref } from "react";
=======
import React, { useMemo, type Ref } from "react";
>>>>>>> 99e90a54
import { useDragLayer } from "react-dnd";
import {
  Check,
  Copy,
  MoreHorizontal,
  Play,
  Square,
  Trash2,
  X,
} from "react-feather";
import { PulseLoader } from "react-spinners";
import { useDebounceValue } from "usehooks-ts";
import { useShallow } from "zustand/react/shallow";
import { useComponentExecution } from "../../hooks/useComponentExecution";
import { useWorkflowExecution } from "../../hooks/useWorkflowExecution";
import { useWorkflowStore } from "../../hooks/useWorkflowStore";
import { useComponentVersion } from "../../hooks/useComponentVersion";
import {
  type Component,
  type ComponentType,
  type Field,
<<<<<<< HEAD
  type Custom,
=======
  type LLMConfig,
>>>>>>> 99e90a54
} from "../../types/dsl";
import { ComponentIcon } from "../ColorfulBlockIcons";
import { LLMModelDisplay } from "../properties/modals/LLMConfigModal";

export function getNodeDisplayName(node: { id: string; data: Component }) {
  return node.data.name ?? node.data.cls ?? node.id;
}

function NodeInputs({
  namespace,
  inputs,
  selected,
}: {
  namespace: string;
  inputs: Field[];
  selected: boolean;
}) {
  return (
    <>
      {inputs.map((input) => (
        <HStack
          key={input.identifier}
          spacing={1}
          paddingX={2}
          paddingY={1}
          background="gray.100"
          borderRadius="8px"
          width="full"
          position="relative"
        >
          <Handle
            type="target"
            id={`${namespace}.${input.identifier}`}
            position={Position.Left}
            style={{
              marginLeft: "-10px",
              width: "8px",
              height: "8px",
              background: "white",
              borderRadius: "100%",
              border: `1px solid #FF8309`,
              boxShadow: `0px 0px ${selected ? "4px" : "2px"} 0px #FF8309`,
            }}
          />
          <Text>{input.identifier}</Text>
          <Text color="gray.400">:</Text>
          <TypeLabel type={input.type} />
          <Spacer />
          {input.optional && <Text color="gray.400">(optional)</Text>}
        </HStack>
      ))}
    </>
  );
}

function NodeOutputs({
  namespace,
  outputs,
  selected,
  hideOutputHandles,
}: {
  namespace: string;
  outputs: Field[];
  selected: boolean;
  hideOutputHandles?: boolean;
}) {
  return (
    <>
      {outputs.map((output) => (
        <HStack
          key={output.identifier}
          spacing={1}
          paddingX={2}
          paddingY={1}
          background="gray.100"
          borderRadius="8px"
          width="full"
          position="relative"
        >
          {!hideOutputHandles && (
            <Handle
              type="source"
              id={`${namespace}.${output.identifier}`}
              position={Position.Right}
              style={{
                marginRight: "-10px",
                width: "8px",
                height: "8px",
                background: "white",
                borderRadius: "100%",
                border: `1px solid #2B6CB0`,
                boxShadow: `0px 0px ${selected ? "4px" : "2px"} 0px #2B6CB0`,
              }}
            />
          )}
          <Text>{output.identifier}</Text>
          <Text color="gray.400">:</Text>
          <TypeLabel type={output.type} />
        </HStack>
      ))}
    </>
  );
}

export function TypeLabel({ type }: { type: string }) {
  return (
    <Text color="cyan.600" fontStyle="italic">
      {type}
    </Text>
  );
}

export function NodeSectionTitle({
  fontSize,
  children,
}: {
  fontSize?: number;
  children: React.ReactNode;
}) {
  return (
    <Text
      fontSize={fontSize ?? 9}
      textTransform="uppercase"
      color="gray.500"
      fontWeight="bold"
      paddingTop={1}
    >
      {children}
    </Text>
  );
}

export const selectionColor = "#2F8FFB";

export const isExecutableComponent = (node: Pick<Node<Component>, "type">) => {
  return node.type !== "entry" && node.type !== "prompting_technique";
};

export const ComponentNode = forwardRef(function ComponentNode(
  props: NodeProps<Node<Component>> & {
    icon?: React.ReactNode;
    children?: React.ReactNode;
    fieldsAfter?: React.ReactNode;
    inputsTitle?: string;
    outputsTitle?: string;
    hidePlayButton?: boolean;
    hideOutputHandles?: boolean;
    backgroundColor?: string;
  },
  ref: Ref<HTMLDivElement>
) {
  const {
    node,
    hoveredNodeId,
    setHoveredNodeId,
    setSelectedNode,
    setPropertiesExpanded,
    deleteNode,
    duplicateNode,
  } = useWorkflowStore(
    useShallow(
      ({
        nodes,
        hoveredNodeId,
        setHoveredNodeId,
        setSelectedNode,
        setPropertiesExpanded,
        setNodes,
        deleteNode,
        duplicateNode,
      }) => ({
        node: nodes.find((node) => node.id === props.id),
        hoveredNodeId,
        setHoveredNodeId,
        setSelectedNode,
        setPropertiesExpanded,
        setNodes,
        deleteNode,
        duplicateNode,
      })
    )
  );
  const isHovered = hoveredNodeId === props.id;

  const { isDragging, item } = useDragLayer((monitor) => ({
    item: monitor.getItem(),
    itemType: monitor.getItemType(),
    isDragging: monitor.isDragging(),
  })) as {
    isDragging: boolean;
    item: { node: Node } | undefined;
  };

  const isNotDroppable = useMemo(
    () =>
      isDragging &&
      item?.node.type === "prompting_technique" &&
      props.type !== "signature",
    [isDragging, item, props.type]
  );

  const llmParams =
    props.data.parameters?.filter((p) => p.type === "llm") ?? [];

  return (
    <VStack
      className="js-component-node"
      position="relative"
      opacity={isNotDroppable ? 0.4 : 1}
      ref={ref}
      borderRadius="12px"
      backgroundColor={props.backgroundColor ?? "white"}
      padding="10px"
      spacing={2}
      align="start"
      color="gray.600"
      fontSize={11}
      minWidth="180px"
      boxShadow={`0px 0px 4px 0px rgba(0, 0, 0, ${isHovered ? "0.2" : "0.1"})`}
      border="none"
      outline={!!props.selected || isHovered ? "1.5px solid" : "none"}
      outlineColor={
        props.selected ? selectionColor : isHovered ? "gray.300" : "none"
      }
      onMouseEnter={() => setHoveredNodeId(props.id)}
      onMouseLeave={() => setHoveredNodeId(undefined)}
      onDoubleClick={() => {
        setSelectedNode(props.id);
        if (node && isExecutableComponent(node)) {
          setPropertiesExpanded(true);
        }
      }}
    >
      {props.selected && !["entry", "end"].includes(props.type) && (
        <Menu placement="top-start" size="xs" autoSelect={false}>
          <MenuButton
            background="white"
            position="absolute"
            top="-26px"
            right={1}
            paddingX={1}
            paddingY={1}
            borderRadius={6}
            minWidth="auto"
            minHeight="auto"
            boxShadow="sm"
          >
            <MoreHorizontal size={11} />
          </MenuButton>
          <NodeToolbar>
            <MenuList>
              <MenuItem
                icon={<Copy size={14} />}
                onClick={() => {
                  duplicateNode(props.id);
                }}
              >
                Duplicate
              </MenuItem>
              <MenuItem
                icon={<Trash2 size={14} />}
                onClick={() => {
                  deleteNode(props.id);
                }}
              >
                Delete
              </MenuItem>
            </MenuList>
          </NodeToolbar>
        </Menu>
      )}
      <HStack spacing={2} width="full">
        <ComponentIcon
          type={props.type as ComponentType}
          cls={props.data.cls}
          size="md"
        />
        <Text fontSize={12} fontWeight={500}>
          {getNodeDisplayName(props)}
        </Text>
        <Spacer />
        {node && isExecutableComponent(node) ? (
          <ComponentExecutionButton
            node={node}
            marginRight="-6px"
            marginLeft="-4px"
            isInsideNode={true}
          />
        ) : (
          <Box width="54px" />
        )}
      </HStack>

      {props.children}
      {llmParams
        .filter((llmParam) => llmParam.value)
        .map((llmParam) => (
          <React.Fragment key={llmParam.identifier}>
            <NodeSectionTitle>LLM</NodeSectionTitle>
            <HStack width="full">
              <LLMModelDisplay
                model={(llmParam?.value as LLMConfig).model}
                fontSize={11}
                showVersion={false}
              />
            </HStack>
          </React.Fragment>
        ))}
      {props.data.inputs && (
        <>
          <NodeSectionTitle>{props.inputsTitle ?? "Inputs"}</NodeSectionTitle>
          <NodeInputs
            namespace="inputs"
            inputs={props.data.inputs}
            selected={!!props.selected || isHovered}
          />
        </>
      )}
      {props.data.outputs && (
        <>
          <NodeSectionTitle>{props.outputsTitle ?? "Outputs"}</NodeSectionTitle>
          <NodeOutputs
            namespace="outputs"
            outputs={props.data.outputs}
            selected={!!props.selected || isHovered}
            hideOutputHandles={props.hideOutputHandles}
          />
        </>
      )}
      {props.fieldsAfter}
    </VStack>
  );
});

export function ComponentExecutionButton({
  node,
  iconSize = 14,
  componentOnly = false,
  isInsideNode = false,
  ...props
}: {
  node: Node<Component>;
  iconSize?: number;
  componentOnly?: boolean;
  isInsideNode?: boolean;
} & ButtonProps) {
  const { startComponentExecution, stopComponentExecution } =
    useComponentExecution();

  const { startWorkflowExecution } = useWorkflowExecution();

  const [isWaitingLong] = useDebounceValue(
    node?.data.execution_state?.status === "waiting",
    600
  );

  const { propertiesExpanded, setPropertiesExpanded, setSelectedNode } =
    useWorkflowStore(
      ({ propertiesExpanded, setPropertiesExpanded, setSelectedNode }) => ({
        propertiesExpanded,
        setPropertiesExpanded,
        setSelectedNode,
      })
    );

  const shouldOpenExecutionResults =
    node?.data.execution_state && !propertiesExpanded;

  const Wrapper = isInsideNode ? NodeToolbar : Box;

  return (
    <>
      <Tooltip
        label={shouldOpenExecutionResults ? "Execution results" : ""}
        placement="top"
        hasArrow
      >
        <Center
          minWidth="24px"
          minHeight="24px"
          maxWidth="24px"
          maxHeight="24px"
          marginRight="-4px"
          marginLeft="-4px"
          role={shouldOpenExecutionResults ? "button" : undefined}
          cursor={node?.data.execution_state ? "pointer" : undefined}
          onClick={() => {
            if (shouldOpenExecutionResults) {
              setSelectedNode(node.id);
              setPropertiesExpanded(true);
            } else {
              setPropertiesExpanded(false);
            }
          }}
        >
          {isWaitingLong &&
            node?.data.execution_state?.status === "waiting" && (
              <Box marginLeft="-4px" marginRight="-4px">
                <PulseLoader size={2} speedMultiplier={0.5} />
              </Box>
            )}
          {((!isWaitingLong &&
            node?.data.execution_state?.status === "waiting") ||
            node?.data.execution_state?.status === "running") && (
            <Spinner size="xs" />
          )}
          {node?.data.execution_state?.status === "error" ||
          (node?.type === "evaluator" &&
            node?.data.execution_state?.status === "success" &&
            (node?.data.execution_state?.outputs?.status === "error" ||
              node?.data.execution_state?.outputs?.passed === false)) ? (
            <Box color="red.500">
              <X size={iconSize} />
            </Box>
          ) : node?.data.execution_state?.status === "success" ? (
            <Box
              color={
                node?.type === "evaluator" &&
                node?.data.execution_state?.outputs?.status === "skipped"
                  ? "yellow.500"
                  : "green.500"
              }
            >
              <Check size={iconSize} />
            </Box>
          ) : null}
        </Center>
      </Tooltip>
      {node?.data.execution_state?.status === "running" ||
      node?.data.execution_state?.status === "waiting" ? (
        <Button
          variant="ghost"
          size="xs"
          onClick={() => {
            node &&
              stopComponentExecution({
                node_id: node.id,
                trace_id: node.data.execution_state?.trace_id ?? "",
                current_state: node.data.execution_state,
              });
          }}
          {...props}
        >
          <Square size={iconSize} />
        </Button>
      ) : componentOnly ? (
        <Button
          variant="ghost"
          size="xs"
          onClick={(e) => {
            e.stopPropagation();
            e.preventDefault();
            node && startComponentExecution({ node });
          }}
        >
          <Play size={iconSize} />
        </Button>
      ) : (
        <Menu placement="top-start" size="xs" autoSelect={false}>
          <MenuButton variant="ghost" size="xs" paddingX={2} {...props}>
            <Play size={iconSize} />
          </MenuButton>
          <Wrapper>
            <MenuList>
              <MenuItem
                icon={<Play size={14} />}
                onClick={() => {
                  node && startComponentExecution({ node });
                }}
                fontSize={13}
              >
                Run with manual input
              </MenuItem>
              <MenuItem
                icon={<Play size={14} />}
                onClick={() => {
                  node && startWorkflowExecution({ untilNodeId: node.id });
                }}
                fontSize={13}
              >
                Run workflow until here
              </MenuItem>
            </MenuList>
          </Wrapper>
        </Menu>
      )}
    </>
  );
}<|MERGE_RESOLUTION|>--- conflicted
+++ resolved
@@ -27,11 +27,7 @@
   type Node,
   type NodeProps,
 } from "@xyflow/react";
-<<<<<<< HEAD
-import { useEffect, useMemo, type Ref } from "react";
-=======
-import React, { useMemo, type Ref } from "react";
->>>>>>> 99e90a54
+import React, { useEffect, useMemo, type Ref } from "react";
 import { useDragLayer } from "react-dnd";
 import {
   Check,
@@ -53,11 +49,8 @@
   type Component,
   type ComponentType,
   type Field,
-<<<<<<< HEAD
   type Custom,
-=======
   type LLMConfig,
->>>>>>> 99e90a54
 } from "../../types/dsl";
 import { ComponentIcon } from "../ColorfulBlockIcons";
 import { LLMModelDisplay } from "../properties/modals/LLMConfigModal";
