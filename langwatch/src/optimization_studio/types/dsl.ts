--- conflicted
+++ resolved
@@ -44,18 +44,14 @@
 
 export type BaseComponent = {
   _library_ref?: string;
-<<<<<<< HEAD
-  isEvaluator?: boolean;
-
-=======
   id?: string;
->>>>>>> 98000d09
   name?: string;
   cls?: string;
   parameters?: Field[];
   inputs?: Field[];
   outputs?: Field[];
   isCustom?: boolean;
+  isEvaluator?: boolean;
 
   execution_state?: {
     status: ExecutionStatus;
