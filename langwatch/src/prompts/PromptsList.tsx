--- conflicted
+++ resolved
@@ -8,7 +8,6 @@
   VStack,
 } from "@chakra-ui/react";
 import { UnplugIcon } from "lucide-react";
-<<<<<<< HEAD
 import {
   Edit,
   MoreVertical,
@@ -18,14 +17,9 @@
   ArrowUp,
 } from "react-feather";
 import { useState, useCallback } from "react";
-
-import { GeneratePromptApiSnippetDialog } from "./components/GeneratePromptApiSnippetDialog";
+import { LuBuilding } from "react-icons/lu";
 import { CopyPromptDialog } from "./components/CopyPromptDialog";
 import { PushToCopiesDialog } from "./components/PushToCopiesDialog";
-=======
-import { Edit, MoreVertical, Trash2 } from "react-feather";
-import { LuBuilding } from "react-icons/lu";
->>>>>>> 509fbe61
 
 import { Menu } from "~/components/ui/menu";
 import { Tooltip } from "~/components/ui/tooltip";
@@ -33,14 +27,10 @@
 import { CopyButton } from "../components/CopyButton";
 import { GenerateApiSnippetButton } from "../components/GenerateApiSnippetButton";
 import { LLMModelDisplay } from "../components/llmPromptConfigs/LLMModelDisplay";
-<<<<<<< HEAD
-import { LuBuilding } from "react-icons/lu";
+import { formatTimeAgo } from "../utils/formatTimeAgo";
+import { GeneratePromptApiSnippetDialog } from "./components/GeneratePromptApiSnippetDialog";
 import { api } from "~/utils/api";
 import { toaster } from "~/components/ui/toaster";
-=======
-import { formatTimeAgo } from "../utils/formatTimeAgo";
-import { GeneratePromptApiSnippetDialog } from "./components/GeneratePromptApiSnippetDialog";
->>>>>>> 509fbe61
 
 /**
  * Flat interface for prompt list items
