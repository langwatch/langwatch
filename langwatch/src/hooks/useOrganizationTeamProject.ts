import type { OrganizationUserRole, TeamUserRole } from "@prisma/client";
import { useRouter } from "next/router";
import { useEffect, useMemo } from "react";
import { useLocalStorage } from "usehooks-ts";

import {
  organizationRolePermissionMapping,
  type OrganizationRoleGroup,
  type TeamRoleGroup,
  teamRolePermissionMapping,
} from "../server/api/permission";
<<<<<<< HEAD
import type { OrganizationUserRole } from "@prisma/client";
import { usePublicEnv } from "./usePublicEnv";
import {
  teamRoleHasPermission,
  organizationRoleHasPermission,
  type Permission,
} from "../server/api/rbac";
=======
import { api } from "../utils/api";

import { usePublicEnv } from "./usePublicEnv";
import { publicRoutes, useRequiredSession } from "./useRequiredSession";
>>>>>>> c6e63df2

export const useOrganizationTeamProject = (
  {
    redirectToOnboarding,
    redirectToProjectOnboarding,
    keepFetching,
  }: {
    redirectToOnboarding?: boolean;
    redirectToProjectOnboarding?: boolean;
    keepFetching?: boolean;
  } = {
    redirectToOnboarding: true,
    redirectToProjectOnboarding: true,
    keepFetching: false,
  }
) => {
  const session = useRequiredSession();

  const router = useRouter();
  const publicEnv = usePublicEnv();

  const isPublicRoute = publicRoutes.includes(router.route);
  const shareId = typeof router.query.id === "string" ? router.query.id : "";
  const publicShare = api.share.getShared.useQuery(
    { id: shareId },
    { enabled: !!shareId && !!isPublicRoute }
  );
  const publicShareProject = api.project.publicGetById.useQuery(
    {
      id: publicShare.data?.projectId ?? "",
      shareId: publicShare.data?.id ?? "",
    },
    { enabled: !!publicShare.data?.projectId && !!publicShare.data?.id }
  );

  const isDemo = Boolean(
    publicEnv.data?.DEMO_PROJECT_SLUG &&
      router.query.project === publicEnv.data.DEMO_PROJECT_SLUG
  );

  const organizations = api.organization.getAll.useQuery(
    { isDemo: isDemo },
    {
      enabled: !!session.data || !isPublicRoute,
      staleTime: keepFetching ? undefined : Infinity,
      refetchInterval: keepFetching ? 5_000 : undefined,
    }
  );

  const [localStorageOrganizationId, setLocalStorageOrganizationId] =
    useLocalStorage<string>("selectedOrganizationId", "");
  const [localStorageTeamId, setLocalStorageTeamId] = useLocalStorage<string>(
    "selectedTeamId",
    ""
  );
  const [localStorageProjectSlug, setLocalStorageProjectSlug] =
    useLocalStorage<string>("selectedProjectSlug", "");

  const reservedProjectSlugs = useMemo(
    () => ["analytics", "datasets", "evaluations", "experiments", "messages"],
    []
  );

  const projectQueryParam =
    typeof router.query.project == "string" ? router.query.project : undefined;

  // TODO: test all this
  const projectSlug =
    projectQueryParam && !reservedProjectSlugs.includes(projectQueryParam)
      ? projectQueryParam
      : localStorageProjectSlug;

  const teamSlug =
    typeof router.query.team == "string" ? router.query.team : undefined;

  const teamsMatchingSlug = teamSlug
    ? organizations.data?.flatMap((organization) =>
        organization.teams
          .filter((team) => team.slug === teamSlug)
          .map((team) => ({ organization, team }))
      )
    : undefined;

  const projectsTeamsOrganizationsMatchingSlug = organizations.data?.flatMap(
    (organization) =>
      (teamsMatchingSlug?.[0]
        ? teamsMatchingSlug.map(({ team }) => team)
        : organization.teams
      ).flatMap((team) =>
        team.projects
          .filter((project) => project.slug == projectSlug)
          .map((project) => ({ organization, project, team }))
          .sort((a, b) => {
            // slugs can be duplicate accross teams and project, so multiple could match
            // prioritize those projects that match also org and team localstorage ids
            if (a.organization.id == localStorageOrganizationId) return -1;
            if (b.organization.id == localStorageOrganizationId) return 1;
            if (a.team.id == localStorageTeamId) return -1;
            if (b.team.id == localStorageTeamId) return 1;
            return 0;
          })
      )
  );

  const organization = teamsMatchingSlug?.[0]
    ? teamsMatchingSlug?.[0].organization
    : projectsTeamsOrganizationsMatchingSlug?.[0]
    ? projectsTeamsOrganizationsMatchingSlug?.[0].organization
    : organizations.data
    ? organizations.data.find((org) => org.id == localStorageOrganizationId) ??
      organizations.data[0]
    : undefined;

  const team = projectsTeamsOrganizationsMatchingSlug?.[0]
    ? projectsTeamsOrganizationsMatchingSlug?.[0].team
    : organization
    ? organization.teams.find((team) => team.id == localStorageTeamId) ??
      organization.teams.find((team) => team.projects.length > 0) ??
      organization.teams[0]
    : undefined;

  const project = team
    ? projectsTeamsOrganizationsMatchingSlug?.[0]?.project ?? team.projects[0]
    : undefined;

  const modelProviders = api.modelProvider.getAllForProject.useQuery(
    { projectId: project?.id ?? "" },
    {
      enabled: !!project?.id,
      refetchOnMount: false,
      refetchOnWindowFocus: true,
    }
  );

  useEffect(() => {
    if (organization && organization.id !== localStorageOrganizationId) {
      setLocalStorageOrganizationId(organization.id);
    }
    if (team && team.id !== localStorageTeamId) {
      setLocalStorageTeamId(team.id);
    }
    if (project && project.slug !== localStorageProjectSlug) {
      setLocalStorageProjectSlug(project.slug);
    }
    // We want to update localstorage values only once, forward, doesn't matter if localstorage
    // itself changes. This is because the user might have two tabs open in different projects,
    // and we don't want them fighting each other on who keeps localstorage in sync.
    // eslint-disable-next-line react-hooks/exhaustive-deps
  }, [organization, project, team]);

  useEffect(() => {
    if (
      projectQueryParam &&
      reservedProjectSlugs.includes(projectQueryParam) &&
      project
    ) {
      void router.push(`/${project.slug}/${projectQueryParam}`);
      return;
    }

    if (publicRoutes.includes(router.route)) return;
    if (!redirectToOnboarding) return;
    if (!organizations.data) return;

    const currentPath = router.pathname;
    const redirectBackPaths = ["/authorize"];
    const returnTo = redirectBackPaths.includes(currentPath)
      ? `?return_to=${currentPath}`
      : "";

    const teamsWithProjectsOnAnyOrg = organizations.data.flatMap((org) =>
      org.teams.filter((team) => team.projects.length > 0)
    );
    if (!organization || !teamsWithProjectsOnAnyOrg.length) {
      void router.push(`/onboarding/organization${returnTo}`);
      return;
    }

    const hasTeamsWithProjectsOnCurrentOrg = organization.teams.some(
      (team) => team.projects.length > 0
    );
    if (
      !hasTeamsWithProjectsOnCurrentOrg &&
      teamsWithProjectsOnAnyOrg.length > 0
    ) {
      const availableProjectSlug =
        teamsWithProjectsOnAnyOrg[0]!.projects[0]!.slug;
      void router.push(`/${availableProjectSlug}`);
      return;
    }

    if (redirectToProjectOnboarding && !teamsWithProjectsOnAnyOrg.length) {
      const firstTeamSlug = organizations.data.flatMap((org) => org.teams)[0]
        ?.slug;
      void router.push(`/onboarding/${firstTeamSlug}/project${returnTo}`);
      return;
    }

    if (
      project &&
      typeof router.query.project == "string" &&
      project.slug !== router.query.project
    ) {
      const returnTo = router.query.return_to;
      const returnToParam = returnTo
        ? `?return_to=${encodeURIComponent(returnTo as string)}`
        : "";
      void router.push(`/${project.slug}${returnToParam}`);
    }
  }, [
    organization,
    organizations.data,
    project,
    projectQueryParam,
    redirectToOnboarding,
    redirectToProjectOnboarding,
    reservedProjectSlugs,
    router,
    team,
  ]);

  if (organizations.isLoading && !organizations.isFetched) {
    return {
      isLoading: true,
      project: publicShareProject.data,
      // Legacy API
      hasTeamPermission: () => false,
      hasOrganizationPermission: () => false,
      // New RBAC API
      hasPermission: () => false,
      hasOrgPermission: () => false,
      isPublicRoute,
      isOrganizationFeatureEnabled: () => false,
    };
  }

  const organizationRole = organization?.members[0]?.role;

  const hasOrganizationPermission = (
    roleGroup: keyof typeof OrganizationRoleGroup
  ) => {
    return !!(
      organizationRole &&
      (
        organizationRolePermissionMapping[roleGroup] as OrganizationUserRole[]
      ).includes(organizationRole)
    );
  };

  const hasTeamPermission = (
    roleGroup: keyof typeof TeamRoleGroup,
    team_ = team
  ) => {
    const teamRole = team_?.members[0]?.role;
    const allowedRoles = teamRolePermissionMapping[roleGroup];
    return !!(teamRole && allowedRoles && allowedRoles.includes(teamRole));
  };

  const isOrganizationFeatureEnabled = (feature: string): boolean => {
    if (!organization?.features) return false;
    const trialFeature = organization.features.find(
      (f) => f.feature === feature
    );
    if (!trialFeature) return false;

    if (!trialFeature.trialEndDate) return true;
    return new Date(trialFeature.trialEndDate) > new Date();
  };

  // ============================================================================
  // NEW RBAC SYSTEM - Preferred API going forward
  // ============================================================================

  /**
   * Check if the user has a specific permission (new RBAC system)
   * @example hasPermission("analytics:view")
   * @example hasPermission("datasets:manage")
   */
  const hasPermission = (permission: Permission, team_ = team) => {
    const teamRole = team_?.members[0]?.role;
    if (!teamRole) return false;
    return teamRoleHasPermission(teamRole, permission);
  };

  /**
   * Check if the user has an organization permission (new RBAC system)
   * @example hasOrgPermission("organization:manage")
   */
  const hasOrgPermission = (permission: Permission) => {
    if (!organizationRole) return false;
    return organizationRoleHasPermission(organizationRole, permission);
  };

  return {
    isLoading: false,
    isRefetching: organizations.isRefetching,
    organizations: organizations.data,
    organization,
    team,
    project: publicShareProject.data ?? project,
<<<<<<< HEAD
    // Legacy permission API (still supported)
=======
    projectId: project?.id,
>>>>>>> c6e63df2
    hasOrganizationPermission,
    hasTeamPermission,
    // New RBAC permission API (preferred)
    hasPermission,
    hasOrgPermission,
    isPublicRoute,
    modelProviders: modelProviders.data,
    isOrganizationFeatureEnabled,
  };
};<|MERGE_RESOLUTION|>--- conflicted
+++ resolved
@@ -1,4 +1,3 @@
-import type { OrganizationUserRole, TeamUserRole } from "@prisma/client";
 import { useRouter } from "next/router";
 import { useEffect, useMemo } from "react";
 import { useLocalStorage } from "usehooks-ts";
@@ -9,20 +8,16 @@
   type TeamRoleGroup,
   teamRolePermissionMapping,
 } from "../server/api/permission";
-<<<<<<< HEAD
+import { api } from "../utils/api";
+
 import type { OrganizationUserRole } from "@prisma/client";
 import { usePublicEnv } from "./usePublicEnv";
+import { publicRoutes, useRequiredSession } from "./useRequiredSession";
 import {
   teamRoleHasPermission,
   organizationRoleHasPermission,
   type Permission,
 } from "../server/api/rbac";
-=======
-import { api } from "../utils/api";
-
-import { usePublicEnv } from "./usePublicEnv";
-import { publicRoutes, useRequiredSession } from "./useRequiredSession";
->>>>>>> c6e63df2
 
 export const useOrganizationTeamProject = (
   {
@@ -130,22 +125,23 @@
   const organization = teamsMatchingSlug?.[0]
     ? teamsMatchingSlug?.[0].organization
     : projectsTeamsOrganizationsMatchingSlug?.[0]
-    ? projectsTeamsOrganizationsMatchingSlug?.[0].organization
-    : organizations.data
-    ? organizations.data.find((org) => org.id == localStorageOrganizationId) ??
-      organizations.data[0]
-    : undefined;
+      ? projectsTeamsOrganizationsMatchingSlug?.[0].organization
+      : organizations.data
+        ? (organizations.data.find(
+            (org) => org.id == localStorageOrganizationId
+          ) ?? organizations.data[0])
+        : undefined;
 
   const team = projectsTeamsOrganizationsMatchingSlug?.[0]
     ? projectsTeamsOrganizationsMatchingSlug?.[0].team
     : organization
-    ? organization.teams.find((team) => team.id == localStorageTeamId) ??
-      organization.teams.find((team) => team.projects.length > 0) ??
-      organization.teams[0]
-    : undefined;
+      ? (organization.teams.find((team) => team.id == localStorageTeamId) ??
+        organization.teams.find((team) => team.projects.length > 0) ??
+        organization.teams[0])
+      : undefined;
 
   const project = team
-    ? projectsTeamsOrganizationsMatchingSlug?.[0]?.project ?? team.projects[0]
+    ? (projectsTeamsOrganizationsMatchingSlug?.[0]?.project ?? team.projects[0])
     : undefined;
 
   const modelProviders = api.modelProvider.getAllForProject.useQuery(
@@ -323,11 +319,8 @@
     organization,
     team,
     project: publicShareProject.data ?? project,
-<<<<<<< HEAD
+    projectId: project?.id,
     // Legacy permission API (still supported)
-=======
-    projectId: project?.id,
->>>>>>> c6e63df2
     hasOrganizationPermission,
     hasTeamPermission,
     // New RBAC permission API (preferred)
