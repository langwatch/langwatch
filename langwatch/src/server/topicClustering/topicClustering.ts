import type {
  QueryDslBoolQuery,
  QueryDslQueryContainer,
} from "@elastic/elasticsearch/lib/api/types";
import { CostReferenceType, CostType, type Project } from "@prisma/client";
import { fetch as fetchHTTP2 } from "fetch-h2";
import { nanoid } from "nanoid";
import { env } from "../../env.mjs";
import { getDebugger } from "../../utils/logger";
import { scheduleTopicClusteringNextPage } from "../background/queues/topicClusteringQueue";
import { prisma } from "../db";
import { TRACE_INDEX, esClient, traceIndexId } from "../elasticsearch";
import { getProjectEmbeddingsModel } from "../embeddings";
import type { ElasticSearchTrace, Trace } from "../tracer/types";
import {
  allowedTopicClusteringModels,
  type BatchClusteringParams,
  type IncrementalClusteringParams,
  type TopicClusteringResponse,
  type TopicClusteringSubtopic,
  type TopicClusteringTopic,
  type TopicClusteringTrace,
  type TopicClusteringTraceTopicMap,
} from "./types";
import {
  getCurrentMonthCost,
  maxMonthlyUsageLimit,
} from "../api/routers/limits";
import {
  getProjectModelProviders,
  prepareLitellmParams,
} from "../api/routers/modelProviders";

const debug = getDebugger("langwatch:topicClustering");

export const clusterTopicsForProject = async (
  projectId: string,
  searchAfter?: [number, string],
  scheduleNextPage = true
): Promise<void> => {
  const project = await prisma.project.findUnique({
    where: { id: projectId },
    include: { team: true },
  });
  if (!project) {
    throw new Error("Project not found");
  }
  const maxMonthlyUsage = await maxMonthlyUsageLimit(
    project.team.organizationId
  );
  const getCurrentCost = await getCurrentMonthCost(project.team.organizationId);
  if (getCurrentCost >= maxMonthlyUsage) {
    debug(
      "Skipping clustering for project",
      projectId,
      "as monthly limit has been reached"
    );
  }

  const assignedTracesCount = await esClient.count({
    index: TRACE_INDEX.alias,
    body: {
      query: {
        bool: {
          must: [
            {
              term: {
                project_id: projectId,
              },
            },
            {
              exists: {
                field: "metadata.topic_id",
              },
            },
          ],
        } as QueryDslBoolQuery,
      },
    },
  });

  const topics = await prisma.topic.findMany({
    where: { projectId },
    select: { id: true, parentId: true, createdAt: true },
  });
  const topicIds = topics
    .filter((topic) => !topic.parentId)
    .map((topic) => topic.id);
  const subtopicIds = topics
    .filter((topic) => topic.parentId)
    .map((topic) => topic.id);

  // If we have topics and more than 1200 traces are already assigned, we are in incremental processing mode
  // This checks helps us getting back into batch mode if we simply delete all the topics for a given project
  const isIncrementalProcessing =
    topicIds.length > 0 && assignedTracesCount.count >= 1200;

  const lastTopicCreatedAt = topics.reduce((acc, topic) => {
    return topic.createdAt > acc ? topic.createdAt : acc;
  }, new Date(0));

  if (
    !isIncrementalProcessing &&
    lastTopicCreatedAt > new Date(Date.now() - 7 * 24 * 60 * 60 * 1000)
  ) {
    debug(
      "Skipping clustering for project",
      projectId,
      "as last topic from batch processing was created less than 7 days ago"
    );
    return;
  }

  let presenceCondition: QueryDslQueryContainer[] = [
    {
      range: {
        "timestamps.started_at": {
          gte: "now-12M", // Limit to last 12 months for full batch processing
          lt: "now",
        },
      },
    },
  ];
  if (isIncrementalProcessing) {
    presenceCondition = [
      {
        range: {
          "timestamps.started_at": {
            gte: "now-12M", // grab only messages that were not classified in last 3 months for incremental processing
            lt: "now",
          },
        },
      },
      {
        // Must either not have any of the available topics, or available subtopics
        bool: {
          should: [
            {
              bool: {
                must_not: topicIds.map((topicId) => ({
                  term: {
                    "metadata.topic_id": topicId,
                  },
                })) as QueryDslQueryContainer[],
              } as QueryDslBoolQuery,
            },
            {
              bool: {
                must_not: subtopicIds.map((subtopicId) => ({
                  term: {
                    "metadata.subtopic_id": subtopicId,
                  },
                })) as QueryDslQueryContainer[],
              } as QueryDslBoolQuery,
            },
          ],
          minimum_should_match: 1,
        },
      },
    ];
  }

  // Fetch last 2000 traces that were not classified in sorted and paginated, with only id, input fields and their current topics
  const result = await esClient.search<Trace>({
    index: TRACE_INDEX.alias,
    body: {
      query: {
        bool: {
          must: [
            {
              term: { project_id: projectId },
            },
            ...presenceCondition,
          ],
        } as QueryDslBoolQuery,
      },
      _source: [
        "trace_id",
        "input",
        "metadata.topic_id",
        "metadata.subtopic_id",
      ],
      sort: [{ "timestamps.started_at": "desc" }, { trace_id: "asc" }],
      ...(searchAfter ? { search_after: searchAfter } : {}),
      size: 2000,
    },
  });

  const embeddingsModel = await getProjectEmbeddingsModel(projectId);

  const traces: TopicClusteringTrace[] = result.hits.hits
    .map((hit) => hit._source!)
    .filter(
      (trace) =>
        !!trace?.input?.value &&
        !!trace?.input?.embeddings?.embeddings &&
        trace?.input?.embeddings?.model.replace("openai/", "") ===
          embeddingsModel.model.replace("openai/", "")
    )
    .map((trace) => ({
      trace_id: trace.trace_id,
      input: trace.input?.value ?? "",
      embeddings: trace.input?.embeddings?.embeddings ?? [],
      topic_id:
        trace.metadata?.topic_id && topicIds.includes(trace.metadata.topic_id)
          ? trace.metadata.topic_id
          : null,
      subtopic_id:
        trace.metadata?.subtopic_id &&
        subtopicIds.includes(trace.metadata.subtopic_id)
          ? trace.metadata.subtopic_id
          : null,
    }));

  const minimumTraces = isIncrementalProcessing ? 1 : 10;

  if (traces.length < minimumTraces) {
    debug(
      `Less than ${minimumTraces} traces found for project`,
      projectId,
      "skipping topic clustering"
    );
    return;
  }

  if (isIncrementalProcessing) {
    await incrementalClustering(project, traces);
  } else {
    await batchClusterTraces(project, traces);
  }

  // If results are not close to empty, schedule the seek for next page
  if (result.hits.hits.length > 10) {
    const lastTraceSort = result.hits.hits.reverse()[0]?.sort as
      | [number, string]
      | undefined;
    if (lastTraceSort) {
      debug(
        "Scheduling the next page for clustering for project",
        projectId,
        "next page",
        lastTraceSort
      );
      if (scheduleNextPage) {
        await scheduleTopicClusteringNextPage(projectId, lastTraceSort);
      } else {
        debug(
          "Skipping scheduling next page for project",
          projectId,
          "which would be",
          lastTraceSort
        );
      }
    }
  }

  debug("Done! Project", projectId);
};

const getProjectTopicClusteringModelProvider = async (project: Project) => {
  const topicClusteringModel =
    project.topicClusteringModel ?? allowedTopicClusteringModels[0];
  if (!topicClusteringModel) {
    throw new Error("Topic clustering model not set");
  }
  const provider = topicClusteringModel.split("/")[0];
  if (!provider) {
    throw new Error("Topic clustering provider not set");
  }
  const modelProvider = (await getProjectModelProviders(project.id))[provider];
  if (!modelProvider) {
    throw new Error(`Topic clustering model provider ${provider} not found`);
  }
  if (!modelProvider.enabled) {
    debug(
      `Topic clustering model provider ${provider} is not enabled, skipping topic clustering`
    );
    return;
  }

  return { model: topicClusteringModel, modelProvider };
};

export const batchClusterTraces = async (
  project: Project,
  traces: TopicClusteringTrace[]
) => {
  debug(
    "Batch clustering topics for",
    traces.length,
    "traces on project",
    project.id
  );

  const topicModel = await getProjectTopicClusteringModelProvider(project);
  const embeddingsModel = await getProjectEmbeddingsModel(project.id);
  const clusteringResult = await fetchTopicsBatchClustering(project.id, {
    model: topicModel.model,
    litellm_params: prepareLitellmParams(
      topicModel.model,
      topicModel.modelProvider
    ),
    embeddings_litellm_params: prepareLitellmParams(
      embeddingsModel.model,
      embeddingsModel.modelProvider
    ),
    traces,
  });

  await storeResults(project.id, clusteringResult, false);
};

export const incrementalClustering = async (
  project: Project,
  traces: TopicClusteringTrace[]
) => {
  debug(
    "Incremental topic clustering for",
    traces.length,
    "traces on project",
    project.id
  );

  const topics: TopicClusteringTopic[] = (
    await prisma.topic.findMany({
      where: { projectId: project.id, parentId: null },
      select: { id: true, name: true, centroid: true, p95Distance: true },
    })
  ).map((topic) => ({
    id: topic.id,
    name: topic.name,
    centroid: topic.centroid as number[],
    p95_distance: topic.p95Distance,
  }));

  const subtopics: TopicClusteringSubtopic[] = (
    await prisma.topic.findMany({
      where: { projectId: project.id, parentId: { not: null } },
      select: {
        id: true,
        name: true,
        centroid: true,
        p95Distance: true,
        parentId: true,
      },
    })
  ).map((topic) => ({
    id: topic.id,
    name: topic.name,
    centroid: topic.centroid as number[],
    p95_distance: topic.p95Distance,
    parent_id: topic.parentId!,
  }));

  const topicModel = await getProjectTopicClusteringModelProvider(project);
<<<<<<< HEAD
  const embeddingsModel = await getProjectEmbeddingsModel(project.id);
=======
  if (!topicModel) {
    return;
  }
>>>>>>> b2b95fb3
  const clusteringResult = await fetchTopicsIncrementalClustering(project.id, {
    litellm_params: prepareLitellmParams(
      topicModel.model,
      topicModel.modelProvider
    ),
    embeddings_litellm_params: prepareLitellmParams(
      embeddingsModel.model,
      embeddingsModel.modelProvider
    ),
    traces,
    topics,
    subtopics,
  });

  await storeResults(project.id, clusteringResult, true);
};

export const storeResults = async (
  projectId: string,
  clusteringResult: TopicClusteringResponse | undefined,
  isIncremental: boolean
) => {
  const {
    topics,
    subtopics,
    traces: tracesToAssign,
    cost,
  } = clusteringResult ?? {
    topics: [] as TopicClusteringTopic[],
    subtopics: [] as TopicClusteringSubtopic[],
    traces: [] as TopicClusteringTraceTopicMap[],
    cost: undefined,
  };

  debug(
    `Found ${topics.length} new topics, ${subtopics.length} new subtopics, and`,
    Object.keys(tracesToAssign).length,
    "traces to assign for project",
    projectId,
    Object.keys(tracesToAssign).length > 0
      ? "- Updating ElasticSearch"
      : "- Skipping ElasticSearch update"
  );

  if (!isIncremental) {
    await prisma.topic.deleteMany({
      where: { projectId, parentId: { not: null } },
    });
    await prisma.topic.deleteMany({
      where: { projectId },
    });
  }

  const embeddingsModel = await getProjectEmbeddingsModel(projectId);

  if (topics.length > 0) {
    await prisma.topic.createMany({
      data: topics.map((topic) => ({
        id: topic.id,
        projectId,
        name: topic.name,
        embeddings_model: embeddingsModel.model,
        centroid: topic.centroid,
        p95Distance: topic.p95_distance,
        automaticallyGenerated: true,
      })),
      skipDuplicates: true,
    });
  }
  if (subtopics.length > 0) {
    await prisma.topic.createMany({
      data: subtopics.map((subtopic) => ({
        id: subtopic.id,
        projectId,
        name: subtopic.name,
        embeddings_model: embeddingsModel.model,
        centroid: subtopic.centroid,
        p95Distance: subtopic.p95_distance,
        parentId: subtopic.parent_id,
        automaticallyGenerated: true,
      })),
      skipDuplicates: true,
    });
  }

  const body = tracesToAssign.flatMap(({ trace_id, topic_id, subtopic_id }) => [
    { update: { _id: traceIndexId({ traceId: trace_id, projectId }) } },
    {
      doc: {
        metadata: { topic_id, subtopic_id },
        timestamps: { updated_at: Date.now() },
      } as Partial<ElasticSearchTrace>,
    },
  ]);

  if (body.length > 0) {
    await esClient.bulk({
      index: TRACE_INDEX.alias,
      refresh: true,
      body,
    });
  }

  if (cost) {
    await prisma.cost.create({
      data: {
        id: `cost_${nanoid()}`,
        projectId: projectId,
        costType: CostType.CLUSTERING,
        costName: "Topics Clustering",
        referenceType: CostReferenceType.PROJECT,
        referenceId: projectId,
        amount: cost.amount,
        currency: cost.currency,
        extraInfo: {
          traces_count: tracesToAssign.length,
          topics_count: Object.keys(topics).length,
          subtopics_count: Object.keys(subtopics).length,
          is_incremental: isIncremental,
        },
      },
    });
  }
};

export const fetchTopicsBatchClustering = async (
  projectId: string,
  params: BatchClusteringParams
): Promise<TopicClusteringResponse | undefined> => {
  if (!env.LANGWATCH_NLP_SERVICE) {
    console.warn(
      "Topic clustering service URL not set, skipping topic clustering"
    );
    return;
  }

  debug(
    "Uploading",
    JSON.stringify(params).length / 125000,
    "mb of traces data for project",
    projectId
  );

  const response = await fetchHTTP2(
    `${env.LANGWATCH_NLP_SERVICE}/topics/batch_clustering`,
    { method: "POST", json: params }
  );

  const result = (await response.json()) as TopicClusteringResponse;

  return result;
};

export const fetchTopicsIncrementalClustering = async (
  projectId: string,
  params: IncrementalClusteringParams
): Promise<TopicClusteringResponse | undefined> => {
  if (!env.LANGWATCH_NLP_SERVICE) {
    console.warn(
      "Topic clustering service URL not set, skipping topic clustering"
    );
    return;
  }

  debug(
    "Uploading",
    JSON.stringify(params).length / 125000,
    "mb of traces data for project",
    projectId
  );

  const response = await fetchHTTP2(
    `${env.LANGWATCH_NLP_SERVICE}/topics/incremental_clustering`,
    { method: "POST", json: params }
  );

  const result = (await response.json()) as TopicClusteringResponse;

  return result;
};<|MERGE_RESOLUTION|>--- conflicted
+++ resolved
@@ -353,13 +353,10 @@
   }));
 
   const topicModel = await getProjectTopicClusteringModelProvider(project);
-<<<<<<< HEAD
-  const embeddingsModel = await getProjectEmbeddingsModel(project.id);
-=======
   if (!topicModel) {
     return;
   }
->>>>>>> b2b95fb3
+  const embeddingsModel = await getProjectEmbeddingsModel(project.id);
   const clusteringResult = await fetchTopicsIncrementalClustering(project.id, {
     litellm_params: prepareLitellmParams(
       topicModel.model,
