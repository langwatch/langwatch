--- conflicted
+++ resolved
@@ -34,16 +34,8 @@
 import { triggerRouter } from "./routers/triggers";
 import { userRouter } from "./routers/user";
 import { workflowRouter } from "./routers/workflows";
-<<<<<<< HEAD
-import { optimizationRouter } from "./routers/optimization";
-import { integrationsChecksRouter } from "./routers/integrationsChecks";
-import { onboardingRouter } from "./routers/onboarding";
-import { llmConfigsRouter } from "./routers/llm-prompt-configs/llmConfigs";
-import { scenarioRouter } from "./routers/scenario";
+
 import { roleRouter } from "./routers/role";
-=======
-
->>>>>>> c6e63df2
 /**
  * This is the primary router for your server.
  *
@@ -81,11 +73,8 @@
   integrationsChecks: integrationsChecksRouter,
   onboarding: onboardingRouter,
   scenarios: scenarioRouter,
-<<<<<<< HEAD
   role: roleRouter,
-=======
   prompts: promptsRouter,
->>>>>>> c6e63df2
   ...(dependencies.extraTRPCRoutes?.() ?? {}),
 });
 
