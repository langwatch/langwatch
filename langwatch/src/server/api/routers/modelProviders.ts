import { z } from "zod";
import { createTRPCRouter, protectedProcedure } from "../trpc";
import { checkProjectPermission, hasProjectPermission } from "../rbac";
import {
  getProviderModelOptions,
  modelProviders,
  type MaybeStoredModelProvider,
} from "../../modelProviders/registry";
import { prisma } from "../../db";
import { dependencies } from "../../../injection/dependencies.server";
import { KEY_CHECK } from "../../../utils/constants";

export const modelProviderRouter = createTRPCRouter({
  getAllForProject: protectedProcedure
    .input(z.object({ projectId: z.string() }))
    .use(checkProjectPermission("project:view"))
    .query(async ({ input, ctx }) => {
      const { projectId } = input;

      const hasSetupPermission = await hasProjectPermission(
        ctx,
<<<<<<< HEAD
        projectId,
        "project:update"
=======
        { projectId },
        TeamRoleGroup.SETUP_PROJECT,
>>>>>>> 95232e97
      );

      return await getProjectModelProviders(projectId, hasSetupPermission);
    }),
  getAllForProjectForFrontend: protectedProcedure
    .input(z.object({ projectId: z.string() }))
    .use(checkProjectPermission("project:view"))
    .query(async ({ input, ctx }) => {
      const { projectId } = input;
      const hasSetupPermission = await hasProjectPermission(
        ctx,
<<<<<<< HEAD
        projectId,
        "project:update"
=======
        { projectId },
        TeamRoleGroup.SETUP_PROJECT,
>>>>>>> 95232e97
      );
      return await getProjectModelProvidersForFrontend(
        projectId,
        hasSetupPermission,
      );
    }),
  update: protectedProcedure
    .input(
      z.object({
        id: z.string().optional(),
        projectId: z.string(),
        provider: z.string(),
        enabled: z.boolean(),
        customKeys: z.object({}).passthrough().optional().nullable(),
        customModels: z.array(z.string()).optional().nullable(),
        customEmbeddingsModels: z.array(z.string()).optional().nullable(),
      }),
    )
    .use(checkProjectPermission("project:update"))
    .mutation(async ({ input, ctx }) => {
      const {
        id,
        projectId,
        provider,
        enabled,
        customKeys,
        customModels,
        customEmbeddingsModels,
      } = input;

      if (!(provider in modelProviders)) {
        throw new Error("Invalid provider");
      }

      const providerSchema =
        modelProviders[provider as keyof typeof modelProviders]!.keysSchema;
      const validator = z.union([
        providerSchema,
        z.object({ MANAGED: z.string() }),
      ]);
      let validatedKeys;
      try {
        validatedKeys = customKeys ? validator.parse(customKeys) : null;

        // Filter out null values for Azure provider to avoid saving nulls to database
        if (provider === "azure" && validatedKeys) {
          validatedKeys = Object.fromEntries(
            Object.entries(validatedKeys).filter(
              ([_, value]) => value !== null,
            ),
          );
          // If all keys are filtered out, set to null
          if (Object.keys(validatedKeys).length === 0) {
            validatedKeys = null;
          }
        }
      } catch (e) {
        throw new Error(`Invalid keys for ${provider}`);
      }

      const data = {
        projectId,
        provider,
        enabled,
        customModels,
        customEmbeddingsModels,
      };

      const existingModelProvider = id
        ? await ctx.prisma.modelProvider.findUnique({
            where: { id, projectId },
          })
        : // TOOD: when we go support custom models, this should be skipped
          await ctx.prisma.modelProvider.findFirst({
            where: { provider, projectId },
          });

      if (existingModelProvider) {
        // Smart merging: preserve masked standard keys, but replace custom headers completely
        let mergedCustomKeys: Record<string, any> | null = validatedKeys;
        if (validatedKeys && existingModelProvider.customKeys) {
          const existingKeys = existingModelProvider.customKeys as Record<
            string,
            any
          >;

          // Standard Azure keys that should preserve masked values
          const standardAzureKeys = new Set([
            "AZURE_OPENAI_API_KEY",
            "AZURE_OPENAI_ENDPOINT",
            "AZURE_API_GATEWAY_BASE_URL",
            "AZURE_API_GATEWAY_VERSION",
          ]);

          mergedCustomKeys = {
            // Start with new keys (includes all custom headers)
            ...validatedKeys,
            // Override with existing values for masked standard keys
            ...Object.fromEntries(
              Object.entries(existingKeys)
                .filter(
                  ([key, value]) =>
                    standardAzureKeys.has(key) &&
                    (validatedKeys as any)[key] ===
                      "HAS_KEY••••••••••••••••••••••••",
                )
                .map(([key, value]) => [key, value]),
            ),
          };
        }

        return await ctx.prisma.modelProvider.update({
          where: { id: existingModelProvider.id, projectId },
          data: {
            ...data,
            customKeys: mergedCustomKeys as any,
            customModels: customModels ? customModels : [],
            customEmbeddingsModels: customEmbeddingsModels
              ? customEmbeddingsModels
              : [],
          },
        });
      } else {
        return await ctx.prisma.modelProvider.create({
          data: {
            ...data,
            customModels: customModels ?? undefined,
            customEmbeddingsModels: customEmbeddingsModels ?? undefined,
          },
        });
      }
    }),

  delete: protectedProcedure
    .input(
      z.object({
        id: z.string().optional(),
        projectId: z.string(),
        provider: z.string(),
      }),
    )
    .use(checkProjectPermission("project:update"))
    .mutation(async ({ input, ctx }) => {
      const { id, projectId, provider } = input;
      if (id) {
        return await ctx.prisma.modelProvider.delete({
          where: { id, projectId },
        });
      } else {
        return await ctx.prisma.modelProvider.deleteMany({
          where: { provider, projectId },
        });
      }
    }),
});

export const getProjectModelProviders = async (
  projectId: string,
  includeKeys = true,
) => {
  const project = await prisma.project.findUnique({
    where: { id: projectId },
  });

  if (!project) {
    throw new Error("Project not found");
  }

  const defaultModelProviders: Record<string, MaybeStoredModelProvider> =
    Object.fromEntries(
      Object.entries(modelProviders)
        .filter(([_providerKey, modelProvider]) => {
          return modelProvider.enabledSince;
        })
        .map(([providerKey, modelProvider]) => {
          const enabled =
            modelProvider.enabledSince < project.createdAt &&
            !!process.env[modelProvider.apiKey] &&
            (providerKey !== "vertex_ai" || !!process.env.VERTEXAI_PROJECT);

          const modelProvider_: MaybeStoredModelProvider = {
            provider: providerKey,
            enabled,
            disabledByDefault: !enabled,
            customKeys: null,
            models: getProviderModelOptions(providerKey, "chat").map(
              (m) => m.value,
            ),
            embeddingsModels: getProviderModelOptions(
              providerKey,
              "embedding",
            ).map((m) => m.value),
            deploymentMapping: null,
          };
          return [providerKey, modelProvider_];
        }),
    );

  const savedModelProviders = (
    await prisma.modelProvider.findMany({
      where: { projectId },
    })
  )
    .filter(
      (modelProvider) =>
        modelProvider.customKeys ??
        modelProvider.enabled !==
          defaultModelProviders[modelProvider.provider]?.enabled,
    )
    .reduce(
      (acc, modelProvider) => {
        const modelProvider_: MaybeStoredModelProvider = {
          provider: modelProvider.provider,
          enabled: modelProvider.enabled,
          customKeys: modelProvider.customKeys,
          models: modelProvider.customModels as string[] | null,
          embeddingsModels: modelProvider.customEmbeddingsModels as
            | string[]
            | null,
          deploymentMapping: modelProvider.deploymentMapping,
          disabledByDefault:
            defaultModelProviders[modelProvider.provider]?.disabledByDefault,
        };

        if (!includeKeys) {
          modelProvider_.customKeys = null;
        }

        return {
          ...acc,
          [modelProvider.provider]: modelProvider_,
        };
      },
      {} as Record<string, MaybeStoredModelProvider>,
    );

  return {
    ...defaultModelProviders,
    ...savedModelProviders,
  };
};

// Frontend-only function that masks API keys for security
export const getProjectModelProvidersForFrontend = async (
  projectId: string,
  includeKeys = true,
) => {
  const modelProviders = await getProjectModelProviders(projectId, includeKeys);

  if (!includeKeys) {
    return modelProviders;
  }

  // Mask only API keys, keep URLs visible
  const maskedProviders = { ...modelProviders };
  for (const [provider, config] of Object.entries(maskedProviders)) {
    if (config.customKeys) {
      maskedProviders[provider] = {
        ...config,
        customKeys: Object.fromEntries(
          Object.entries(config.customKeys).map(([key, value]) => [
            key,
            // Only mask values that look like API keys (contain "_KEY" pattern)
            KEY_CHECK.some((k) => key.includes(k))
              ? "HAS_KEY••••••••••••••••••••••••"
              : value,
          ]),
        ),
      };
    }
  }

  return maskedProviders;
};

const getModelOrDefaultEnvKey = (
  modelProvider: MaybeStoredModelProvider,
  envKey: string,
) => {
  return (
    (modelProvider.customKeys as Record<string, string>)?.[envKey] ??
    process.env[envKey]
  );
};

const getModelOrDefaultApiKey = (modelProvider: MaybeStoredModelProvider) => {
  const providerDefinition =
    modelProviders[modelProvider.provider as keyof typeof modelProviders];
  if (!providerDefinition) {
    return undefined;
  }
  return getModelOrDefaultEnvKey(modelProvider, providerDefinition.apiKey);
};

const getModelOrDefaultEndpointKey = (
  modelProvider: MaybeStoredModelProvider,
) => {
  const providerDefinition =
    modelProviders[modelProvider.provider as keyof typeof modelProviders];
  if (!providerDefinition) {
    return undefined;
  }
  return (
    providerDefinition.endpointKey &&
    getModelOrDefaultEnvKey(modelProvider, providerDefinition.endpointKey)
  );
};

export const prepareEnvKeys = (modelProvider: MaybeStoredModelProvider) => {
  const providerDefinition =
    modelProviders[modelProvider.provider as keyof typeof modelProviders];
  if (!providerDefinition) {
    return {};
  }

  // TODO: add AZURE_DEPLOYMENT_NAME and AZURE_EMBEDDINGS_DEPLOYMENT_NAME for deployment name mapping

  const getSchemaShape = (schema: any) => {
    if ("innerType" in schema) {
      return schema.innerType().shape;
    }
    if ("shape" in schema) {
      return schema.shape;
    }
    return {};
  };

  return Object.fromEntries(
    Object.keys(getSchemaShape(providerDefinition.keysSchema))
      .map((key) => [key, getModelOrDefaultEnvKey(modelProvider, key)])
      .map(([key, value]) => {
        if (key === "CUSTOM_API_KEY") {
          return ["OPENAI_API_KEY", value];
        }
        if (key === "CUSTOM_BASE_URL") {
          return ["OPENAI_BASE_URL", value];
        }
        return [key, value];
      })
      .filter(([_key, value]) => !!value),
  );
};

export const prepareLitellmParams = async ({
  model,
  modelProvider,
  projectId,
}: {
  model: string;
  modelProvider: MaybeStoredModelProvider;
  projectId: string;
}) => {
  const params: Record<string, string> = {};

  params.model = model.replace("custom/", "openai/");

  const apiKey = getModelOrDefaultApiKey(modelProvider);
  if (apiKey && modelProvider.provider !== "vertex_ai") {
    params.api_key = apiKey;
  }
  const endpoint = getModelOrDefaultEndpointKey(modelProvider);
  if (endpoint) {
    params.api_base = endpoint;
  }

  if (modelProvider.provider === "vertex_ai") {
    params.vertex_credentials = apiKey ?? "invalid";
    params.vertex_project =
      getModelOrDefaultEnvKey(modelProvider, "VERTEXAI_PROJECT") ?? "invalid";
    params.vertex_location =
      getModelOrDefaultEnvKey(modelProvider, "VERTEXAI_LOCATION") ?? "invalid";
  }

  if (modelProvider.provider === "bedrock") {
    params.aws_access_key_id =
      getModelOrDefaultEnvKey(modelProvider, "AWS_ACCESS_KEY_ID") ?? "invalid";
    params.aws_secret_access_key =
      getModelOrDefaultEnvKey(modelProvider, "AWS_SECRET_ACCESS_KEY") ??
      "invalid";
    params.aws_region_name =
      getModelOrDefaultEnvKey(modelProvider, "AWS_REGION_NAME") ?? "invalid";
  }

  // Handle Azure API Gateway configuration
  if (modelProvider.provider === "azure") {
    const gatewayBaseUrl = getModelOrDefaultEnvKey(
      modelProvider,
<<<<<<< HEAD
      "AZURE_API_GATEWAY_BASE_URL"
    );
    const gatewayVersion =
      getModelOrDefaultEnvKey(modelProvider, "AZURE_API_GATEWAY_VERSION") ??
      "2024-05-01-preview";
    const gatewayHeaderName = getModelOrDefaultEnvKey(
      modelProvider,
      "AZURE_API_GATEWAY_HEADER_NAME"
    );
    const gatewayHeaderKey = getModelOrDefaultEnvKey(
      modelProvider,
      "AZURE_API_GATEWAY_HEADER_KEY"
=======
      "AZURE_API_GATEWAY_BASE_URL",
>>>>>>> 95232e97
    );
    const gatewayVersion =
      getModelOrDefaultEnvKey(modelProvider, "AZURE_API_GATEWAY_VERSION") ??
      "2024-05-01-preview";

    // If API Gateway is configured, route through the gateway endpoint
    if (gatewayBaseUrl) {
      params.api_base = gatewayBaseUrl;
      params.use_azure_gateway = "true";
      params.api_version = gatewayVersion;
    }

    // Pass through all custom headers for Azure providers
    if (modelProvider.customKeys) {
      const customKeys = modelProvider.customKeys as Record<string, string>;
      const standardAzureKeys = new Set([
        "AZURE_OPENAI_API_KEY",
        "AZURE_OPENAI_ENDPOINT",
        "AZURE_API_GATEWAY_BASE_URL",
        "AZURE_API_GATEWAY_VERSION",
      ]);

      // Collect all custom headers
      const customHeaders: Record<string, string> = {};
      Object.entries(customKeys).forEach(([key, value]) => {
        if (!standardAzureKeys.has(key) && value && typeof value === "string") {
          customHeaders[key] = value;
        }
      });

      // If we have custom headers, pass them through
      if (Object.keys(customHeaders).length > 0) {
        params.custom_headers = JSON.stringify(customHeaders);
      }
    }
  }

  if (dependencies.managedModelProviderLitellmParams) {
    return await dependencies.managedModelProviderLitellmParams({
      params,
      projectId,
      model,
      modelProvider,
    });
  }

  // TODO: add azure deployment as params.model as azure/<deployment-name>

  return params;
};<|MERGE_RESOLUTION|>--- conflicted
+++ resolved
@@ -19,13 +19,8 @@
 
       const hasSetupPermission = await hasProjectPermission(
         ctx,
-<<<<<<< HEAD
         projectId,
-        "project:update"
-=======
-        { projectId },
-        TeamRoleGroup.SETUP_PROJECT,
->>>>>>> 95232e97
+        "project:update",
       );
 
       return await getProjectModelProviders(projectId, hasSetupPermission);
@@ -37,13 +32,8 @@
       const { projectId } = input;
       const hasSetupPermission = await hasProjectPermission(
         ctx,
-<<<<<<< HEAD
         projectId,
-        "project:update"
-=======
-        { projectId },
-        TeamRoleGroup.SETUP_PROJECT,
->>>>>>> 95232e97
+        "project:update",
       );
       return await getProjectModelProvidersForFrontend(
         projectId,
@@ -431,22 +421,7 @@
   if (modelProvider.provider === "azure") {
     const gatewayBaseUrl = getModelOrDefaultEnvKey(
       modelProvider,
-<<<<<<< HEAD
-      "AZURE_API_GATEWAY_BASE_URL"
-    );
-    const gatewayVersion =
-      getModelOrDefaultEnvKey(modelProvider, "AZURE_API_GATEWAY_VERSION") ??
-      "2024-05-01-preview";
-    const gatewayHeaderName = getModelOrDefaultEnvKey(
-      modelProvider,
-      "AZURE_API_GATEWAY_HEADER_NAME"
-    );
-    const gatewayHeaderKey = getModelOrDefaultEnvKey(
-      modelProvider,
-      "AZURE_API_GATEWAY_HEADER_KEY"
-=======
       "AZURE_API_GATEWAY_BASE_URL",
->>>>>>> 95232e97
     );
     const gatewayVersion =
       getModelOrDefaultEnvKey(modelProvider, "AZURE_API_GATEWAY_VERSION") ??
