--- conflicted
+++ resolved
@@ -14,20 +14,10 @@
   getAllForTrace: publicProcedure
     .input(z.object({ projectId: z.string(), traceId: z.string() }))
     .use(
-<<<<<<< HEAD
-      checkPermissionOrPubliclyShared(
-        checkUserPermissionForProject(TeamRoleGroup.SPANS_DEBUG),
-        {
-          resourceType: PublicShareResourceTypes.TRACE,
-          resourceParam: "traceId",
-        },
-      ),
-=======
       checkPermissionOrPubliclyShared(checkProjectPermission("traces:view"), {
         resourceType: PublicShareResourceTypes.TRACE,
         resourceParam: "traceId",
       }),
->>>>>>> 1cde6d4a
     )
     .query(async ({ input, ctx }) => {
       const protections = await getUserProtectionsForProject(ctx, {
@@ -68,7 +58,7 @@
         spanId: z.string(),
       }),
     )
-    .use(checkUserPermissionForProject(TeamRoleGroup.SPANS_DEBUG))
+    .use(checkProjectPermission("traces:view"))
     .query(async ({ input, ctx }) => {
       const { projectId, spanId } = input;
 
