--- conflicted
+++ resolved
@@ -7,11 +7,8 @@
   type Team,
   type TeamUser,
   TeamUserRole,
-<<<<<<< HEAD
   type Prisma,
-=======
   type User,
->>>>>>> 509fbe61
 } from "@prisma/client";
 import { PrismaClientKnownRequestError } from "@prisma/client/runtime/library";
 import { TRPCError } from "@trpc/server";
