--- conflicted
+++ resolved
@@ -284,14 +284,11 @@
       z.object({
         organizationId: z.string(),
         name: z.string(),
-<<<<<<< HEAD
         s3Endpoint: z.string().optional(),
         s3AccessKeyId: z.string().optional(),
         s3SecretAccessKey: z.string().optional(),
-=======
         elasticsearchNodeUrl: z.string().optional(),
         elasticsearchApiKey: z.string().optional(),
->>>>>>> 4ff702e5
       })
     )
     .use(
@@ -324,7 +321,6 @@
         },
         data: {
           name: input.name,
-<<<<<<< HEAD
           s3Endpoint: input.s3Endpoint ? encrypt(input.s3Endpoint) : null,
           s3AccessKeyId: input.s3AccessKeyId
             ? encrypt(input.s3AccessKeyId)
@@ -332,10 +328,8 @@
           s3SecretAccessKey: input.s3SecretAccessKey
             ? encrypt(input.s3SecretAccessKey)
             : null,
-=======
           elasticsearchNodeUrl: input.elasticsearchNodeUrl,
           elasticsearchApiKey: input.elasticsearchApiKey,
->>>>>>> 4ff702e5
         },
       });
 
