import { z } from "zod";

import type {
  QueryDslBoolQuery,
  SearchTotalHits,
  Sort,
} from "@elastic/elasticsearch/lib/api/types";
import type { PrismaClient } from "@prisma/client";
import { prisma } from "~/server/db";
import { TRPCError } from "@trpc/server";
import similarity from "compute-cosine-similarity";
import shuffle from "lodash/shuffle";
import type { Session } from "next-auth";
import { createTRPCRouter, protectedProcedure } from "~/server/api/trpc";
import { evaluatorsSchema } from "../../../trace_checks/evaluators.zod.generated";
import { evaluatePreconditions } from "../../../trace_checks/preconditions";
import { checkPreconditionSchema } from "../../../trace_checks/types.generated";

import {
  sharedFiltersInputSchema,
  type TracesPivot,
} from "../../analytics/types";
import {
  SPAN_INDEX,
  TRACES_PIVOT_INDEX,
  TRACE_CHECKS_INDEX,
  TRACE_INDEX,
  esClient,
  traceIndexId,
} from "../../elasticsearch";
import { getOpenAIEmbeddings } from "../../embeddings";
import {
  elasticSearchSpanToSpan,
  type ElasticSearchSpan,
  type Trace,
  type TraceCheck,
  type Contexts,
  elasticSearchToTypedValue,
  type GuardrailResult,
} from "../../tracer/types";
import {
  TeamRoleGroup,
  backendHasTeamProjectPermission,
  checkUserPermissionForProject,
} from "../permission";
import { generateTracesPivotQueryConditions } from "./analytics/common";

const tracesFilterInput = sharedFiltersInputSchema.extend({
  pageOffset: z.number().optional(),
  pageSize: z.number().optional(),
});

const getAllForProjectInput = tracesFilterInput.extend({
  query: z.string().optional(),
  groupBy: z.string().optional(),
  sortBy: z.string().optional(),
  sortDirection: z.string().optional(),
  updatedAt: z.number().optional(),
});

export const esGetSpansByTraceId = async ({
  traceId,
  projectId,
}: {
  traceId: string;
  projectId: string;
}): Promise<ElasticSearchSpan[]> => {
  const result = await esClient.search<ElasticSearchSpan>({
    index: SPAN_INDEX,
    body: {
      query: {
        bool: {
          must: [
            { term: { trace_id: traceId } },
            { term: { project_id: projectId } },
          ] as QueryDslBoolQuery["must"],
        } as QueryDslBoolQuery,
      },
    },
    size: 10000,
    routing: traceIndexId({
      traceId,
      projectId,
    }),
  });

  return result.hits.hits.map((hit) => hit._source!).filter((hit) => hit);
};

export const tracesRouter = createTRPCRouter({
  getAllForProject: protectedProcedure
    .input(getAllForProjectInput)
    .use(checkUserPermissionForProject(TeamRoleGroup.MESSAGES_VIEW))
    .query(async ({ ctx, input }) => {
      return await getAllForProject(input, ctx);
    }),
  getById: protectedProcedure
    .input(z.object({ projectId: z.string(), traceId: z.string() }))
    .use(checkUserPermissionForProject(TeamRoleGroup.MESSAGES_VIEW))
    .query(async ({ ctx, input }) => {
      const canSeeCosts = await backendHasTeamProjectPermission(
        ctx,
        input,
        TeamRoleGroup.COST_VIEW
      );

      //@ts-ignore
      const result = await esClient.search<Trace>({
        index: TRACE_INDEX,
        size: 1,
        _source: {
          // TODO: do we really need to exclude both keys and nested keys for embeddings?
          excludes: [
            "input.embeddings",
            "input.embeddings.embeddings",
            "output.embeddings",
            "output.embeddings.embeddings",
            ...(canSeeCosts ? [] : ["metrics.total_cost"]),
          ],
        },
        body: {
          query: {
            //@ts-ignore
            bool: {
              filter: [
                { term: { trace_id: input.traceId } },
                { term: { project_id: input.projectId } },
              ],
            },
          },
        },
      });

      const trace = result.hits.hits[0]?._source;

      if (!trace) {
        throw new TRPCError({ code: "NOT_FOUND", message: "Trace not found." });
      }

      return trace;
    }),
  getTraceChecks: protectedProcedure
    .input(
      z.object({
        projectId: z.string(),
        traceIds: z.array(z.string()),
      })
    )
    .use(checkUserPermissionForProject(TeamRoleGroup.MESSAGES_VIEW))
    .query(async ({ input }) => {
      const { projectId, traceIds } = input;

      return getTraceChecks(projectId, traceIds);
    }),
  getTopicCounts: protectedProcedure
    .input(tracesFilterInput)
    .use(checkUserPermissionForProject(TeamRoleGroup.MESSAGES_VIEW))
    .query(async ({ input, ctx }) => {
      const { pivotIndexConditions } =
        generateTracesPivotQueryConditions(input);

      const topicCountsResult = await esClient.search<TracesPivot>({
        index: TRACES_PIVOT_INDEX,
        size: 0, // We do not need the actual documents, just the aggregations
        body: {
          query: {
            bool: {
              must: pivotIndexConditions,
            } as QueryDslBoolQuery,
          },
          aggs: {
            topicCounts: {
              terms: {
                field: "trace.metadata.topic_id",
                size: 10000,
              },
            },
            subtopicCounts: {
              terms: {
                field: "trace.metadata.subtopic_id",
                size: 10000,
              },
            },
          },
        },
      });

      const topicsMap = Object.fromEntries(
        (
          await ctx.prisma.topic.findMany({
            where: {
              projectId: input.projectId,
            },
            select: { id: true, name: true, parentId: true },
          })
        ).map((topic) => [topic.id, topic])
      );

      const mapBuckets = (
        buckets: { key: string; doc_count: number }[],
        includeParent = false
      ) => {
        return buckets.reduce(
          (acc, bucket) => {
            const topic = topicsMap[bucket.key];

            if (!topic) return acc;

            return [
              ...acc,
              {
                id: bucket.key,
                name: topic.name,
                count: bucket.doc_count,
                ...(includeParent && { parentId: topic.parentId }),
              },
            ];
          },
          [] as { id: string; name: string; count: number }[]
        );
      };

      const topicBuckets: { key: string; doc_count: number }[] =
        (topicCountsResult.aggregations?.topicCounts as any)?.buckets ?? [];
      const topicCounts = mapBuckets(topicBuckets);

      const subtopicBuckets: { key: string; doc_count: number }[] =
        (topicCountsResult.aggregations?.subtopicCounts as any)?.buckets ?? [];
      const subtopicCounts = mapBuckets(subtopicBuckets, true) as {
        id: string;
        name: string;
        count: number;
        parentId: string;
      }[];

      return { topicCounts, subtopicCounts };
    }),
  getCustomersAndLabels: protectedProcedure
    .input(
      z.object({
        projectId: z.string(),
      })
    )
    .use(checkUserPermissionForProject(TeamRoleGroup.MESSAGES_VIEW))
    .query(async ({ input }) => {
      const customersLabelsResult = await esClient.search<Trace>({
        index: TRACE_INDEX,
        size: 0, // We don't need the actual documents, just the aggregation results
        body: {
          query: {
            term: {
              project_id: input.projectId,
            },
          },
          aggs: {
            customers: {
              terms: {
                field: "metadata.customer_id",
                size: 10000,
              },
            },
            labels: {
              terms: {
                field: "metadata.labels",
                size: 10000,
              },
            },
          },
        },
      });

      const customers: { key: string; doc_count: number }[] =
        (customersLabelsResult.aggregations?.customers as any)?.buckets ?? [];
      const labels: { key: string; doc_count: number }[] =
        (customersLabelsResult.aggregations?.labels as any)?.buckets ?? [];

      return {
        customers: customers.map((bucket) => bucket.key),
        labels: labels.map((bucket) => bucket.key),
      };
    }),
  getTracesByThreadId: protectedProcedure
    .input(z.object({ projectId: z.string(), threadId: z.string() }))
    .use(checkUserPermissionForProject(TeamRoleGroup.MESSAGES_VIEW))
    .query(async ({ input }) => {
      const { projectId, threadId } = input;

      const tracesResult = await esClient.search<Trace>({
        index: TRACE_INDEX,
        body: {
          query: {
            //@ts-ignore
            bool: {
              filter: [
                { term: { project_id: projectId } },
                { term: { "metadata.thread_id": threadId } },
              ],
            },
          },
          sort: [
            {
              "timestamps.started_at": {
                order: "asc",
              },
            },
          ],
          size: 1000,
        },
      });

      const traces = tracesResult.hits.hits
        .map((hit) => hit._source!)
        .filter((x) => x);

      return traces;
    }),

  getTracesWithSpans: protectedProcedure
    .input(z.object({ projectId: z.string(), traceIds: z.array(z.string()) }))
    .use(checkUserPermissionForProject(TeamRoleGroup.MESSAGES_VIEW))
    .query(async ({ input }) => {
      const { projectId, traceIds } = input;

      return getTracesWithSpans(projectId, traceIds);
    }),

  getSampleTraces: protectedProcedure
    .input(
      tracesFilterInput.extend({
        query: z.string().optional(),
        sortBy: z.string().optional(),
        evaluatorType: evaluatorsSchema.keyof(),
        preconditions: z.array(checkPreconditionSchema),
        expectedResults: z.number(),
      })
    )
    .use(checkUserPermissionForProject(TeamRoleGroup.MESSAGES_VIEW))
    .query(async ({ ctx, input }) => {
      const { groups } = await getAllForProject(
        {
          ...input,
          groupBy: "none",
          pageSize: 100,
        },
        ctx
      );
      const traceIds = groups.flatMap((group) =>
        group.map((trace) => trace.trace_id)
      );

      if (traceIds.length === 0) {
        return [];
      }

      const { projectId, evaluatorType, preconditions, expectedResults } =
        input;

      const traceWithSpans = await getTracesWithSpans(projectId, traceIds);

      const passedPreconditions = traceWithSpans.filter(
        (trace) =>
          evaluatorType &&
          evaluatePreconditions(
            evaluatorType,
            trace,
            trace.spans?.map(elasticSearchSpanToSpan) ?? [],
            preconditions
          )
      );
      const passedPreconditionsTraceIds = passedPreconditions?.map(
        (trace) => trace.trace_id
      );

      let samples = shuffle(passedPreconditions)
        .slice(0, expectedResults)
        .map((sample) => ({ ...sample, passesPreconditions: true }));
      if (samples.length < 10) {
        samples = samples.concat(
          shuffle(
            traceWithSpans.filter(
              (trace) => !passedPreconditionsTraceIds?.includes(trace.trace_id)
            )
          )
            .slice(0, expectedResults - samples.length)
            .map((sample) => ({ ...sample, passesPreconditions: false }))
        );
      }

      return samples;
    }),
});

export const getAllForProject = async (
  input: z.infer<typeof getAllForProjectInput>,
  ctx?: { prisma: PrismaClient; session: Session }
) => {
  const embeddings = input.query
    ? await getOpenAIEmbeddings(input.query)
    : undefined;

  if (input.query && !embeddings) {
    throw new TRPCError({
      code: "INTERNAL_SERVER_ERROR",
      message: "Failed to get embeddings for query.",
    });
  }

  const { pivotIndexConditions, isAnyFilterPresent, endDateUsedForQuery } =
    generateTracesPivotQueryConditions(input);

  let traceIds: string[] = [];

  let pageSize = input.pageSize ? input.pageSize : 25;
  const pageOffset = input.pageOffset ? input.pageOffset : 0;

  let totalHits = 0;
  let usePivotIndex = false;

  if (input.updatedAt !== undefined && input.updatedAt >= 0) {
    pageSize = 10_000;
  }
  if (isAnyFilterPresent || input.sortBy) {
    usePivotIndex = true;
    const pivotIndexResults = await esClient.search<TracesPivot>({
      index: TRACES_PIVOT_INDEX,
      body: {
        query: {
          bool: {
            must: pivotIndexConditions,
            filter: [
              ...(input.updatedAt
                ? [
                    {
                      range: {
                        updated_at: {
                          gt: input.updatedAt,
                        },
                      },
                    },
                  ]
                : []),
            ],
          } as any,
        },
        _source: ["trace.trace_id"],
        from: input.query ? 0 : pageOffset,
        size: input.query ? 10_000 : pageSize,
        ...(input.sortBy
          ? input.sortBy.startsWith("random.")
            ? {
                sort: {
                  _script: {
                    type: "number",
                    script: {
                      source: "Math.random()",
                    },
                    order: input.sortDirection ?? "desc",
                  },
                } as Sort,
              }
            : input.sortBy.startsWith("trace_checks.")
            ? {
                sort: {
                  "trace_checks.score": {
                    order: input.sortDirection ?? "desc",
                    nested: {
                      path: "trace_checks",
                      filter: {
                        term: {
                          "trace_checks.check_id": input.sortBy.split(".")[1],
                        },
                      },
                    },
                  },
                } as Sort,
              }
            : {
                sort: {
                  [input.sortBy]: {
                    order: input.sortDirection ?? "desc",
                  },
                } as Sort,
              }
          : {
              sort: {
                "trace.timestamps.started_at": {
                  order: "desc",
                },
              } as Sort,
            }),
      },
    });

    traceIds = pivotIndexResults.hits.hits
      .map((hit) => hit._source?.trace?.trace_id)
      .filter((x) => x)
      .map((x) => x!);

    totalHits = (pivotIndexResults.hits?.total as SearchTotalHits)?.value || 0;

    if (!traceIds.length) {
      return { groups: [], totalHits: 0 };
    }
  }

  const tracesIndexConditions = [
    {
      term: { project_id: input.projectId },
    },
    {
      range: {
        "timestamps.started_at": {
          gte: input.startDate,
          lte: endDateUsedForQuery,
          format: "epoch_millis",
        },
      },
    },
    ...(usePivotIndex ? [{ terms: { trace_id: traceIds } }] : []),
  ];

  let canSeeCosts = false;
  if (ctx?.prisma) {
    canSeeCosts =
      (await backendHasTeamProjectPermission(
        ctx,
        input,
        TeamRoleGroup.COST_VIEW
      )) ?? false;
  }

  //@ts-ignore
  const tracesResult = await esClient.search<Trace>({
    index: TRACE_INDEX,
    from: !usePivotIndex || input.query ? pageOffset : 0,
    size: !usePivotIndex || input.query ? pageSize : traceIds.length,
    _source: {
      excludes: [
        // TODO: do we really need to exclude both keys and nested keys for embeddings?
        ...(input.groupBy !== "input"
          ? ["input.embeddings", "input.embeddings.embeddings"]
          : []),
        ...(input.groupBy !== "output"
          ? ["output.embeddings", "input.embeddings.embeddings"]
          : []),
        ...(canSeeCosts ? [] : ["metrics.total_cost"]),
      ],
    },
    ...(!input.query
      ? {
          sort: {
            "timestamps.started_at": {
              order: "desc",
            },
          },
        }
      : {}),
    body: {
      query: {
        bool: {
          must: [
            ...tracesIndexConditions,
            ...(input.query
              ? [
                  {
                    bool: {
                      should: [
                        {
                          match: {
                            "input.value": input.query,
                          },
                        },
                        {
                          match: {
                            "output.value": input.query,
                          },
                        },
                      ],
                      boost: 100.0,
                      minimum_should_match: 1,
                    },
                  },
                ]
              : []),
          ],
        },
      },
      ...(input.query
        ? {
            knn: {
              field: "input.embeddings.embeddings",
              query_vector: embeddings?.embeddings,
              k: 10,
              num_candidates: 100,
            },
            rank: {
              rrf: { window_size: 100 },
            },
          }
        : {}),
      // Ensures proper filters are applied even with knn
      post_filter: {
        bool: {
          must: tracesIndexConditions,
        },
      },
    },
  });

  // Get the spans only for the empty output traces to check if they were stopped by a guardrail
  const emptyOutputTraceIds = tracesResult.hits.hits
    .map((hit) => hit._source!)
    .filter((trace) => !trace.output?.value)
    .map((trace) => trace.trace_id);
  const spansByTraceId = await getSpansForTraceIds(
    input.projectId,
    emptyOutputTraceIds
  );
  const guardrailsSlugToName = Object.fromEntries(
    (
      await prisma.check.findMany({
        where: {
          projectId: input.projectId,
        },
        select: {
          slug: true,
          name: true,
        },
      })
    ).map((guardrail) => [guardrail.slug, guardrail.name])
  );

  const tracesById = Object.fromEntries(
    tracesResult.hits.hits
      .map((hit) => hit._source!)
      .filter((x) => x)
      .map((trace) => {
        const lastSpans = spansByTraceId[trace.trace_id]?.reverse();
        const lastNonGuardrailSpanIndex =
          lastSpans?.findIndex((span) => span.type !== "guardrail") ?? -1;
        const lastGuardrailSpans =
          lastNonGuardrailSpanIndex > -1
            ? lastSpans?.slice(0, lastNonGuardrailSpanIndex)
            : lastSpans;

        const lastFailedGuardrailResult:
          | (GuardrailResult & { name?: string })
          | undefined = lastGuardrailSpans?.flatMap((span) =>
          (span?.output ? [span.output] : [])
            .filter((output) => output.type === "guardrail_result")
            .map(elasticSearchToTypedValue)
            .map((output) => ({
              ...((output.value as GuardrailResult) || {}),
              name: guardrailsSlugToName[span.name ?? ""],
            }))
            .filter((output) => !(output as GuardrailResult)?.passed)
        )[0];
        const trace_ = { ...trace, lastGuardrail: lastFailedGuardrailResult };
        return [trace.trace_id, trace_];
      })
  );

  const traces = usePivotIndex
    ? traceIds.map((id) => tracesById[id]!).filter((x) => x)
    : Object.values(tracesById);

  const groups = groupTraces(input.groupBy, traces);

  const groupTraceIds = [];
  // Remove embeddings to reduce payload size
  for (const group of groups) {
    for (const trace of group) {
      groupTraceIds.push(trace.trace_id);
      delete trace.input?.embeddings;
      delete trace.output?.embeddings;
    }
  }

  const traceChecks = await getTraceChecks(input.projectId, groupTraceIds);

  if (!usePivotIndex) {
    totalHits = (tracesResult.hits?.total as SearchTotalHits)?.value || 0;
  }
<<<<<<< HEAD
  return { groups, totalHits, traceChecks };
=======

  const traceIdsArray = traces.map((trace) => trace.trace_id);

  const spans = await getSpansForTraceIds(input.projectId, traceIdsArray);

  const contexts: Contexts[] = [];
  for (const traceId in spans) {
    const spansOfId = spans[traceId];

    if (spansOfId) {
      for (const span of spansOfId) {
        if (span.type === "rag") {
          contexts.push({
            traceId,
            contexts: span.contexts ?? [],
          });
        }
      }
    }
  }

  const mergedGroups = groups.map((group) => {
    return group.map((trace) => {
      const context = contexts.find((c) => c.traceId === trace.trace_id);
      return {
        ...trace,
        contexts: context ? context.contexts : [],
      };
    });
  });

  return { groups: mergedGroups, totalHits };
>>>>>>> 9031a1b1
};

const getSpansForTraceIds = async (projectId: string, traceIds: string[]) => {
  const BATCH_SIZE = 50; // Define a suitable batch size
  const searchPromises = [];

  for (let i = 0; i < traceIds.length; i += BATCH_SIZE) {
    const batchTraceIds = traceIds.slice(i, i + BATCH_SIZE);
    const searchPromise = esClient.search<ElasticSearchSpan>({
      index: SPAN_INDEX,
      body: {
        size: 10_000,
        query: {
          bool: {
            filter: [
              { term: { project_id: projectId } },
              { terms: { trace_id: batchTraceIds } },
            ] as QueryDslBoolQuery["filter"],
          } as QueryDslBoolQuery,
        },
      },
      routing: batchTraceIds
        .map((traceId) => traceIndexId({ traceId, projectId }))
        .join(","),
    });
    searchPromises.push(searchPromise);
  }

  const results = await Promise.all(searchPromises);
  const spansResults = results.flatMap((result) =>
    result.hits.hits.map((hit) => hit._source).filter((x) => x)
  );

  return spansResults.reduce(
    (acc, span) => {
      if (span?.trace_id) {
        if (!acc[span.trace_id]) {
          acc[span.trace_id] = [];
        }

        acc[span.trace_id]!.push(span);
      }
      return acc;
    },
    {} as Record<string, ElasticSearchSpan[]>
  );
};

const getTraceChecks = async (projectId: string, traceIds: string[]) => {
  const checksResult = await esClient.search<TraceCheck>({
    index: TRACE_CHECKS_INDEX,
    body: {
      size: Math.min(traceIds.length * 100, 10_000), // Assuming a maximum of 100 checks per trace
      query: {
        //@ts-ignore
        bool: {
          filter: [
            { terms: { trace_id: traceIds } },
            { term: { project_id: projectId } },
          ],
        },
      },
    },
  });

  const traceChecks = checksResult.hits.hits
    .map((hit) => hit._source!)
    .filter((x) => x);

  const checksPerTrace = traceChecks.reduce(
    (acc, check) => {
      if (check) {
        if (!acc[check.trace_id]) {
          acc[check.trace_id] = [];
        }
        acc[check.trace_id]!.push(check);
      }
      return acc;
    },
    {} as Record<string, TraceCheck[]>
  );

  return checksPerTrace;
};

const getTracesWithSpans = async (projectId: string, traceIds: string[]) => {
  const tracesResult = await esClient.search<Trace>({
    index: TRACE_INDEX,
    body: {
      query: {
        //@ts-ignore
        bool: {
          filter: [
            { term: { project_id: projectId } },
            { terms: { trace_id: traceIds } },
          ],
        },
      },
      sort: [
        {
          "timestamps.started_at": {
            order: "asc",
          },
        },
      ],
      size: 1000,
    },
  });

  const traces = tracesResult.hits.hits
    .map((hit) => hit._source!)
    .filter((x) => x);

  const spansByTraceId = await Promise.all(
    traces.map((trace) =>
      esGetSpansByTraceId({ traceId: trace.trace_id, projectId })
    )
  );

  const tracesWithSpans = traces.map((trace, i) => ({
    ...trace,
    spans: spansByTraceId[i],
  }));

  for (const tracesWithSpan of tracesWithSpans) {
    delete tracesWithSpan.input?.embeddings;
    delete tracesWithSpan.output?.embeddings;
  }

  return tracesWithSpans;
};

const groupTraces = <T extends Trace>(
  groupBy: string | undefined,
  traces: T[]
) => {
  const groups: T[][] = [];

  const groupingKeyPresent = (trace: T) => {
    if (groupBy === "input") {
      return !!trace.input?.embeddings?.embeddings;
    }
    if (groupBy === "output") {
      return !!trace.output?.embeddings?.embeddings;
    }
    if (groupBy === "user_id") {
      return !!trace.metadata.user_id;
    }
    if (groupBy === "thread_id") {
      return !!trace.metadata.thread_id;
    }

    return false;
  };

  const matchesGroup = (trace: T, member: T) => {
    if (groupBy === "input") {
      const similarityThreshold = 0.85;
      return (
        (similarity(
          trace.input.embeddings!.embeddings,
          member.input.embeddings!.embeddings
        ) ?? 0) > similarityThreshold
      );
    }
    if (groupBy === "output") {
      const similarityThreshold = 0.9;
      return (
        (similarity(
          trace.output!.embeddings!.embeddings,
          member.output!.embeddings!.embeddings
        ) ?? 0) > similarityThreshold
      );
    }
    if (groupBy === "user_id") {
      return trace.metadata.user_id === member.metadata.user_id;
    }
    if (groupBy === "thread_id") {
      return trace.metadata.thread_id === member.metadata.thread_id;
    }

    return false;
  };

  for (const trace of traces) {
    if (!groupingKeyPresent(trace)) {
      groups.push([trace]);
      continue;
    }

    let grouped = false;
    for (const group of groups) {
      for (const member of group) {
        if (!groupingKeyPresent(member)) continue;

        if (matchesGroup(trace, member)) {
          group.push(trace);
          grouped = true;
          break;
        }
      }
      if (grouped) break;
    }
    if (!grouped) {
      groups.push([trace]);
    }
  }

  return groups;
};<|MERGE_RESOLUTION|>--- conflicted
+++ resolved
@@ -681,9 +681,6 @@
   if (!usePivotIndex) {
     totalHits = (tracesResult.hits?.total as SearchTotalHits)?.value || 0;
   }
-<<<<<<< HEAD
-  return { groups, totalHits, traceChecks };
-=======
 
   const traceIdsArray = traces.map((trace) => trace.trace_id);
 
@@ -715,8 +712,7 @@
     });
   });
 
-  return { groups: mergedGroups, totalHits };
->>>>>>> 9031a1b1
+  return { groups: mergedGroups, totalHits, traceChecks };
 };
 
 const getSpansForTraceIds = async (projectId: string, traceIds: string[]) => {
