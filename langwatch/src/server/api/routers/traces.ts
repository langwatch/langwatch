--- conflicted
+++ resolved
@@ -57,20 +57,10 @@
   getById: publicProcedure
     .input(z.object({ projectId: z.string(), traceId: z.string() }))
     .use(
-<<<<<<< HEAD
-      checkPermissionOrPubliclyShared(
-        checkUserPermissionForProject(TeamRoleGroup.MESSAGES_VIEW),
-        {
-          resourceType: PublicShareResourceTypes.TRACE,
-          resourceParam: "traceId",
-        },
-      ),
-=======
       checkPermissionOrPubliclyShared(checkProjectPermission("traces:view"), {
         resourceType: PublicShareResourceTypes.TRACE,
         resourceParam: "traceId",
       }),
->>>>>>> 1cde6d4a
     )
     .query(async ({ ctx, input }) => {
       const trace = await getTraceById({
@@ -91,20 +81,10 @@
   getEvaluations: publicProcedure
     .input(z.object({ projectId: z.string(), traceId: z.string() }))
     .use(
-<<<<<<< HEAD
-      checkPermissionOrPubliclyShared(
-        checkUserPermissionForProject(TeamRoleGroup.MESSAGES_VIEW),
-        {
-          resourceType: PublicShareResourceTypes.TRACE,
-          resourceParam: "traceId",
-        },
-      ),
-=======
       checkPermissionOrPubliclyShared(checkProjectPermission("traces:view"), {
         resourceType: PublicShareResourceTypes.TRACE,
         resourceParam: "traceId",
       }),
->>>>>>> 1cde6d4a
     )
     .query(async ({ input, ctx }) => {
       const protections = await getUserProtectionsForProject(ctx, {
@@ -264,20 +244,10 @@
       }),
     )
     .use(
-<<<<<<< HEAD
-      checkPermissionOrPubliclyShared(
-        checkUserPermissionForProject(TeamRoleGroup.MESSAGES_VIEW),
-        {
-          resourceType: PublicShareResourceTypes.TRACE,
-          resourceParam: "traceId",
-        },
-      ),
-=======
       checkPermissionOrPubliclyShared(checkProjectPermission("traces:view"), {
         resourceType: PublicShareResourceTypes.TRACE,
         resourceParam: "traceId",
       }),
->>>>>>> 1cde6d4a
     )
     .query(async ({ input, ctx }) => {
       const { projectId, threadId } = input;
@@ -521,7 +491,7 @@
         spanId: z.string(),
       }),
     )
-    .use(checkUserPermissionForProject(TeamRoleGroup.MESSAGES_VIEW))
+    .use(checkProjectPermission("traces:view"))
     .query(async ({ ctx, input }) => {
       const { projectId, traceId, spanId } = input;
 
