--- conflicted
+++ resolved
@@ -6,6 +6,7 @@
   PublicShareResourceTypes,
   type AnnotationQueueItem,
 } from "@prisma/client";
+
 import { TRPCError } from "@trpc/server";
 import { nanoid } from "nanoid";
 import { slugify } from "~/utils/slugify";
@@ -65,10 +66,7 @@
   // Create lookup maps for O(1) access
   const traceMap = new Map(traces.map((trace) => [trace.trace_id, trace]));
   const annotationMap = new Map<string, any[]>();
-<<<<<<< HEAD
-
-=======
->>>>>>> 011850d1
+
   annotations.forEach((annotation: any) => {
     if (!annotationMap.has(annotation.traceId)) {
       annotationMap.set(annotation.traceId, []);
@@ -416,10 +414,6 @@
           AnnotationQueueItems: {
             include: {
               user: true,
-<<<<<<< HEAD
-              createdByUser: true,
-=======
->>>>>>> 011850d1
               annotationQueue: true,
             },
           },
@@ -635,7 +629,6 @@
       });
     }),
   getOptimizedAnnotationQueues: protectedProcedure
-<<<<<<< HEAD
     .input(
       z.object({
         projectId: z.string(),
@@ -666,19 +659,12 @@
         });
         userQueueIds = queues.map((queue) => queue.id);
       }
-=======
-    .input(z.object({ projectId: z.string() }))
-    .use(checkUserPermissionForProject(TeamRoleGroup.ANNOTATIONS_VIEW))
-    .query(async ({ ctx, input }) => {
-      const userId = ctx.session.user.id;
->>>>>>> 011850d1
 
       // Get user protections for all trace fetching
       const protections = await getUserProtectionsForProject(ctx, {
         projectId: input.projectId,
       });
 
-<<<<<<< HEAD
       // Build the where condition based on the scenario
       let whereCondition: any = {
         projectId: input.projectId,
@@ -766,11 +752,6 @@
           id: { in: queueIds },
           projectId: input.projectId,
         },
-=======
-      // Get all queues with their items and members in a single query
-      const queues = await ctx.prisma.annotationQueue.findMany({
-        where: { projectId: input.projectId },
->>>>>>> 011850d1
         include: {
           members: {
             include: {
@@ -794,24 +775,11 @@
         },
       });
 
-<<<<<<< HEAD
       // Enrich the paginated queue items with traces and annotations
       const enrichedQueueItems = await enrichQueueItemsWithTracesAndAnnotations(
         ctx,
         input.projectId,
         queueItems,
-=======
-      // Get all queue items from all queues
-      const allQueueItems = queues.flatMap(
-        (queue) => queue.AnnotationQueueItems
-      );
-
-      // Enrich queue items with traces and annotations
-      const enrichedQueueItems = await enrichQueueItemsWithTracesAndAnnotations(
-        ctx,
-        input.projectId,
-        allQueueItems,
->>>>>>> 011850d1
         protections
       );
 
@@ -829,84 +797,10 @@
         ),
       }));
 
-<<<<<<< HEAD
       return {
         assignedQueueItems: enrichedQueueItems,
         queues: processedQueues,
         totalCount,
-=======
-      const assignedQueueItems = await ctx.prisma.annotationQueueItem.findMany({
-        where: {
-          projectId: input.projectId,
-          userId: userId,
-        },
-        include: {
-          user: true,
-          annotationQueue: true,
-        },
-        orderBy: {
-          createdAt: "desc",
-        },
-      });
-
-      // Enrich assignedQueueItems with traces and annotations
-      const enrichedAssignedQueueItems =
-        await enrichQueueItemsWithTracesAndAnnotations(
-          ctx,
-          input.projectId,
-          assignedQueueItems,
-          protections
-        );
-
-      // memberAccessibleQueues: queues where user is a member
-      const memberAccessibleQueues = processedQueues.filter((queue) =>
-        queue.members.some((member) => member.userId === userId)
-      );
-
-      // memberAccessibleQueueItems: items from queues where user is a member (but not directly assigned to the user)
-      const memberAccessibleQueueItems = memberAccessibleQueues
-        .flatMap((queue) => queue.AnnotationQueueItems)
-        .filter((item) => item.userId !== userId) // Exclude directly assigned items
-        .map((item) => {
-          const queue = memberAccessibleQueues.find(
-            (q) => q.id === item.annotationQueueId
-          );
-          return {
-            ...item,
-            annotationQueue: queue, // Include the full queue object like the legacy endpoint
-            members: queue?.members.map((member: any) => ({
-              ...member,
-              user: member.user,
-            })),
-            queueName: queue?.name,
-          };
-        });
-
-      // doneQueueItems: completed items that user has access to
-      const doneQueueItems = processedQueues
-        .flatMap((queue) => queue.AnnotationQueueItems)
-        .filter((item) => item.doneAt !== null)
-        .filter((item) => {
-          // Check if user is directly assigned
-          if (item.userId === userId) {
-            return true;
-          }
-          // Check if user is a member of the queue
-          const queue = processedQueues.find(
-            (q) => q.id === item.annotationQueueId
-          );
-          return (
-            queue?.members.some((member) => member.userId === userId) ?? false
-          );
-        });
-
-      return {
-        assignedQueueItems: enrichedAssignedQueueItems,
-        memberAccessibleQueueItems,
-        doneQueueItems,
-        memberAccessibleQueues,
-        queues: processedQueues,
->>>>>>> 011850d1
       };
     }),
 });
