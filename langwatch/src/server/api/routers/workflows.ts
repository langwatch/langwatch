import type { OpenAIResponsesProviderOptions } from "@ai-sdk/openai";
import type { Prisma, PrismaClient, WorkflowVersion } from "@prisma/client";
import { TRPCError } from "@trpc/server";
import { generateText, tool } from "ai";
import { createPatch } from "diff";
import { nanoid } from "nanoid";
import type { Session } from "next-auth";
import { z } from "zod";
import {
  type Workflow,
  workflowJsonSchema,
} from "../../../optimization_studio/types/dsl";
import { migrateDSLVersion } from "../../../optimization_studio/types/migrate";
import {
  clearDsl,
  recursiveAlphabeticallySortedKeys,
} from "../../../optimization_studio/utils/dslUtils";
<<<<<<< HEAD
import { DatasetService } from "../../datasets/dataset.service";
import { checkProjectPermission, hasProjectPermission } from "../rbac";
=======
import type { Unpacked } from "../../../utils/types";
import { getVercelAIModel } from "../../modelProviders/utils";
import { checkProjectPermission } from "../rbac";
>>>>>>> 509fbe61
import { createTRPCRouter, protectedProcedure } from "../trpc";

export const workflowRouter = createTRPCRouter({
  create: protectedProcedure
    .input(
      z.object({
        projectId: z.string(),
        dsl: workflowJsonSchema,
        commitMessage: z.string(),
      }),
    )
    .use(checkProjectPermission("workflows:create"))
    .mutation(async ({ ctx, input }) => {
      const workflow = await ctx.prisma.workflow.create({
        data: {
          id: `workflow_${nanoid()}`,
          projectId: input.projectId,
          name: input.dsl.name,
          icon: input.dsl.icon,
          description: input.dsl.description,
        },
      });

      const version = await saveOrCommitWorkflowVersion({
        ctx,
        input: {
          projectId: input.projectId,
          workflowId: workflow.id,
          dsl: {
            ...input.dsl,
            workflow_id: workflow.id,
          },
        },
        autoSaved: false,
        commitMessage: input.commitMessage,
      });

      return { workflow, version };
    }),

  copy: protectedProcedure
    .input(
      z.object({
        workflowId: z.string(),
        projectId: z.string(),
        sourceProjectId: z.string(),
        copyDatasets: z.boolean().optional(),
      }),
    )
    .use(checkProjectPermission("workflows:create"))
    .mutation(async ({ ctx, input }) => {
      // Check that the user has at least workflows:create permission on the source project
      const hasSourcePermission = await hasProjectPermission(
        ctx,
        input.sourceProjectId,
        "workflows:create",
      );

      if (!hasSourcePermission) {
        throw new TRPCError({
          code: "UNAUTHORIZED",
          message:
            "You do not have permission to create workflows in the source project",
        });
      }

      const workflow = await ctx.prisma.workflow.findUnique({
        where: {
          id: input.workflowId,
          projectId: input.sourceProjectId,
        },
        include: {
          latestVersion: true,
        },
      });

      if (!workflow || !workflow.latestVersion?.dsl) {
        throw new TRPCError({
          code: "NOT_FOUND",
          message: "Workflow not found",
        });
      }

      // Deep clone DSL to ensure mutability
      const dsl = JSON.parse(
        JSON.stringify(workflow.latestVersion.dsl),
      ) as Workflow;
      const datasetIdMap = new Map<string, { id: string; name: string }>();

      if (input.copyDatasets) {
        const datasetService = DatasetService.create(ctx.prisma);

        // Type guard for dataset reference
        const isDatasetRef = (
          value: unknown,
        ): value is { id?: string; name?: string } => {
          if (!value || typeof value !== "object") return false;
          const obj = value as Record<string, unknown>;
          return (
            (obj.id === undefined || typeof obj.id === "string") &&
            (obj.name === undefined || typeof obj.name === "string")
          );
        };

        // Helper to process dataset reference
        const processDatasetRef = async (datasetRef: {
          id?: string;
          name?: string;
        }) => {
          if (!datasetRef.id) return;

          if (datasetIdMap.has(datasetRef.id)) {
            const newDataset = datasetIdMap.get(datasetRef.id)!;
            datasetRef.id = newDataset.id;
            datasetRef.name = newDataset.name;
            return;
          }

          // Create new dataset in target project using service
          const newDataset = await datasetService.copyDataset({
            sourceDatasetId: datasetRef.id,
            sourceProjectId: input.sourceProjectId,
            targetProjectId: input.projectId,
          });

          datasetIdMap.set(datasetRef.id, {
            id: newDataset.id,
            name: newDataset.name,
          });

          datasetRef.id = newDataset.id;
          datasetRef.name = newDataset.name;
        };

        // Traverse nodes to find datasets
        for (const node of dsl.nodes) {
          // Check Entry node dataset
          if (node.data && "dataset" in node.data && node.data.dataset) {
            await processDatasetRef(node.data.dataset);
          }

          // Check parameters for Demonstrations
          if (node.data && "parameters" in node.data && node.data.parameters) {
            for (const param of node.data.parameters) {
              if (param.type === "dataset" && isDatasetRef(param.value)) {
                await processDatasetRef(param.value);
              }
            }
          }
        }
      }

      const newWorkflow = await ctx.prisma.workflow.create({
        data: {
          id: `workflow_${nanoid()}`,
          projectId: input.projectId,
          name: workflow.name,
          icon: workflow.icon,
          description: workflow.description,
          copiedFromWorkflowId: input.workflowId,
        },
      });

      const version = await saveOrCommitWorkflowVersion({
        ctx,
        input: {
          projectId: input.projectId,
          workflowId: newWorkflow.id,
          dsl: {
            ...dsl,
            workflow_id: newWorkflow.id,
            version: "1",
          },
        },
        autoSaved: false,
        commitMessage: "Copied from " + workflow.name,
      });

      return { workflow: newWorkflow, version };
    }),
  getAll: protectedProcedure
    .input(z.object({ projectId: z.string() }))
    .use(checkProjectPermission("workflows:view"))
    .query(async ({ ctx, input }) => {
      return ctx.prisma.workflow.findMany({
        where: { projectId: input.projectId, archivedAt: null },
        orderBy: { updatedAt: "desc" },
        select: {
          id: true,
          projectId: true,
          name: true,
          icon: true,
          description: true,
          createdAt: true,
          updatedAt: true,
          latestVersionId: true,
          currentVersionId: true,
          publishedId: true,
          publishedById: true,
          archivedAt: true,
          isEvaluator: true,
          isComponent: true,
          copiedFromWorkflowId: true,
          copiedFrom: {
            select: {
              id: true,
              name: true,
              projectId: true,
              project: {
                select: {
                  id: true,
                  name: true,
                  team: {
                    select: {
                      id: true,
                      name: true,
                      organization: {
                        select: {
                          id: true,
                          name: true,
                        },
                      },
                    },
                  },
                },
              },
            },
          },
          _count: {
            select: {
              copiedWorkflows: {
                where: {
                  archivedAt: null,
                },
              },
            },
          },
        },
      });
    }),

  getCopies: protectedProcedure
    .input(
      z.object({
        projectId: z.string(),
        workflowId: z.string(),
      }),
    )
    .use(checkProjectPermission("workflows:view"))
    .query(async ({ ctx, input }) => {
      // Find the workflow by ID and projectId (Prisma requires projectId in where clause)
      const workflow = await ctx.prisma.workflow.findFirst({
        where: {
          id: input.workflowId,
          projectId: input.projectId,
          archivedAt: null,
        },
      });

      if (!workflow) {
        throw new TRPCError({
          code: "NOT_FOUND",
          message: "Workflow not found",
        });
      }

      // Verify the user has view permission on the workflow's project
      const hasPermission = await hasProjectPermission(
        ctx,
        workflow.projectId,
        "workflows:view",
      );

      if (!hasPermission) {
        throw new TRPCError({
          code: "UNAUTHORIZED",
          message: "You do not have permission to view this workflow",
        });
      }

      // Query copies through the relation to avoid projectId requirement in findMany
      const workflowWithCopies = await ctx.prisma.workflow.findUnique({
        where: {
          id: input.workflowId,
          projectId: input.projectId,
        },
        select: {
          id: true,
          copiedWorkflows: {
            where: {
              archivedAt: null,
            },
            select: {
              id: true,
              name: true,
              projectId: true,
              project: {
                select: {
                  id: true,
                  name: true,
                  team: {
                    select: {
                      id: true,
                      name: true,
                      organization: {
                        select: {
                          id: true,
                          name: true,
                        },
                      },
                    },
                  },
                },
              },
            },
          },
        },
      });

      if (!workflowWithCopies) {
        throw new TRPCError({
          code: "NOT_FOUND",
          message: "Workflow not found",
        });
      }

      const copies = workflowWithCopies.copiedWorkflows;

      // Filter copies based on user's workflows:update permission
      const copiesWithPermissions = await Promise.all(
        copies.map(async (copy) => {
          const hasPermission = await hasProjectPermission(
            ctx,
            copy.projectId,
            "workflows:update",
          );
          return {
            id: copy.id,
            name: copy.name,
            projectId: copy.projectId,
            projectName: copy.project.name,
            teamName: copy.project.team.name,
            organizationName: copy.project.team.organization.name,
            fullPath: `${copy.project.team.organization.name} / ${copy.project.team.name} / ${copy.project.name}`,
            hasPermission,
          };
        }),
      );

      // Only return copies where user has permission
      const filteredCopies = copiesWithPermissions.filter(
        (copy) => copy.hasPermission,
      );

      // If no copies found but copies exist, it means user doesn't have permission on any of them
      if (filteredCopies.length === 0 && copies.length > 0) {
        // Return empty array - the UI will show "No copies found"
        // This is expected if user doesn't have workflows:update permission on copy projects
        return [];
      }

      return filteredCopies;
    }),

  getById: protectedProcedure
    .input(z.object({ projectId: z.string(), workflowId: z.string() }))
    .use(checkProjectPermission("workflows:view"))
    .query(async ({ ctx, input }) => {
      const workflow = await ctx.prisma.workflow.findUnique({
        where: {
          id: input.workflowId,
          projectId: input.projectId,
          archivedAt: null,
        },
        include: { currentVersion: true },
      });

      if (!workflow) {
        throw new TRPCError({
          code: "NOT_FOUND",
          message: "Workflow not found",
        });
      }

      if (workflow.currentVersion) {
        workflow.currentVersion.dsl = migrateDSLVersion(
          workflow.currentVersion.dsl as unknown as Workflow,
        ) as any;
      }

      return workflow;
    }),

  getVersions: protectedProcedure
    .input(
      z.object({
        projectId: z.string(),
        workflowId: z.string(),
        returnDSL: z
          .union([z.boolean(), z.literal("previousVersion")])
          .optional(),
      }),
    )
    .use(checkProjectPermission("workflows:view"))
    .query(async ({ ctx, input }) => {
      const workflow = await ctx.prisma.workflow.findUnique({
        where: {
          id: input.workflowId,
          projectId: input.projectId,
          archivedAt: null,
        },
        select: {
          currentVersionId: true,
          latestVersionId: true,
          publishedId: true,
        },
      });

      if (!workflow) {
        throw new TRPCError({
          code: "NOT_FOUND",
          message: "Workflow not found",
        });
      }

      const versions = await ctx.prisma.workflowVersion.findMany({
        where: { workflowId: input.workflowId, projectId: input.projectId },
        select: {
          id: true,
          version: true,
          autoSaved: true,
          commitMessage: true,
          updatedAt: true,
          dsl: input.returnDSL === true ? true : false,
          parent: {
            select: {
              id: true,
              version: true,
              commitMessage: true,
            },
          },
          author: {
            select: {
              name: true,
              image: true,
            },
          },
        },
        orderBy: { createdAt: "desc" },
      });

      const versionsWithTags = versions as unknown as (Omit<
        Unpacked<typeof versions>,
        "parent"
      > & {
        isCurrentVersion?: boolean;
        isLatestVersion?: boolean;
        isPublishedVersion?: boolean;
        isPreviousVersion?: boolean;
        parent?: {
          id: string;
          version: string;
          commitMessage: string;
        };
      })[];
      let previousVersionId: string | undefined;
      for (const version of versionsWithTags) {
        if (version.id === workflow?.currentVersionId) {
          version.isCurrentVersion = true;
          previousVersionId = version.parent?.id;
        } else {
          delete version.parent;
        }
        if (version.id === workflow?.latestVersionId) {
          version.isLatestVersion = true;
        }
        if (version.id === workflow?.publishedId) {
          version.isPublishedVersion = true;
        }
      }
      for (const version of versionsWithTags) {
        if (version.id === previousVersionId) {
          version.isPreviousVersion = true;
          if (input.returnDSL === "previousVersion") {
            version.dsl = (
              await ctx.prisma.workflowVersion.findFirst({
                where: { id: version.id, projectId: input.projectId },
                select: { dsl: true },
              })
            )?.dsl as Prisma.JsonValue;
          }
        }
      }

      return versionsWithTags.map((version) => ({
        ...version,
        dsl: version.dsl as unknown as Workflow | undefined,
      }));
    }),

  restoreVersion: protectedProcedure
    .input(z.object({ projectId: z.string(), versionId: z.string() }))
    .use(checkProjectPermission("workflows:update"))
    .mutation(async ({ ctx, input }) => {
      const version = await ctx.prisma.workflowVersion.findUnique({
        where: { id: input.versionId, projectId: input.projectId },
      });

      if (!version || !version.dsl) {
        throw new TRPCError({
          code: "NOT_FOUND",
          message: "Workflow version not found",
        });
      }

      const workflow = await ctx.prisma.workflow.findUnique({
        where: { id: version.workflowId, projectId: input.projectId },
      });

      if (!workflow) {
        throw new TRPCError({
          code: "NOT_FOUND",
          message: "Workflow not found",
        });
      }

      const dsl = migrateDSLVersion(version.dsl as unknown as Workflow);

      await ctx.prisma.workflow.update({
        where: { id: workflow.id, projectId: input.projectId },
        data: {
          name: dsl.name,
          icon: dsl.icon,
          description: dsl.description,
          currentVersionId: version.id,
        },
      });

      return { ...version, dsl };
    }),

  autosave: protectedProcedure
    .input(
      z.object({
        projectId: z.string(),
        workflowId: z.string(),
        dsl: workflowJsonSchema,
        setAsLatestVersion: z.boolean(),
      }),
    )
    .use(checkProjectPermission("workflows:update"))
    .mutation(async ({ ctx, input }) => {
      const updatedVersion = await saveOrCommitWorkflowVersion({
        ctx,
        input,
        autoSaved: true,
        commitMessage: "Autosaved",
        setAsLatestVersion: input.setAsLatestVersion,
      });

      return updatedVersion;
    }),

  commitVersion: protectedProcedure
    .input(
      z.object({
        projectId: z.string(),
        workflowId: z.string(),
        commitMessage: z.string(),
        dsl: workflowJsonSchema,
      }),
    )
    .use(checkProjectPermission("workflows:update"))
    .mutation(async ({ ctx, input }) => {
      const newVersion = await saveOrCommitWorkflowVersion({
        ctx,
        input,
        autoSaved: false,
        commitMessage: input.commitMessage,
      });

      return newVersion;
    }),

  publish: protectedProcedure
    .input(
      z.object({
        projectId: z.string(),
        workflowId: z.string(),
        versionId: z.string(),
      }),
    )
    .use(checkProjectPermission("workflows:update"))
    .mutation(async ({ ctx, input }) => {
      const version = await ctx.prisma.workflowVersion.findUnique({
        where: {
          id: input.versionId,
          workflowId: input.workflowId,
          projectId: input.projectId,
        },
      });

      if (!version) {
        throw new TRPCError({
          code: "NOT_FOUND",
          message: "Workflow version not found",
        });
      }

      return ctx.prisma.workflow.update({
        where: { id: input.workflowId, projectId: input.projectId },
        data: {
          publishedId: input.versionId,
          publishedById: ctx.session.user.id,
        },
      });
    }),

  unpublish: protectedProcedure
    .input(z.object({ projectId: z.string(), workflowId: z.string() }))
    .use(checkProjectPermission("workflows:update"))
    .mutation(async ({ ctx, input }) => {
      return ctx.prisma.workflow.update({
        where: { id: input.workflowId, projectId: input.projectId },
        data: {
          publishedId: null,
          publishedById: null,
        },
      });
    }),

  syncFromSource: protectedProcedure
    .input(
      z.object({
        projectId: z.string(),
        workflowId: z.string(),
      }),
    )
    .use(checkProjectPermission("workflows:update"))
    .mutation(async ({ ctx, input }) => {
      // Get the workflow and check if it has a source
      const workflow = await ctx.prisma.workflow.findUnique({
        where: {
          id: input.workflowId,
          projectId: input.projectId,
          archivedAt: null,
        },
        include: {
          latestVersion: true,
          copiedFrom: {
            include: {
              latestVersion: true,
            },
          },
        },
      });

      if (!workflow) {
        throw new TRPCError({
          code: "NOT_FOUND",
          message: "Workflow not found",
        });
      }

      if (!workflow.copiedFromWorkflowId || !workflow.copiedFrom) {
        throw new TRPCError({
          code: "BAD_REQUEST",
          message: "This workflow is not a copy and has no source to sync from",
        });
      }

      // Check if source workflow is archived
      if (workflow.copiedFrom.archivedAt) {
        throw new TRPCError({
          code: "NOT_FOUND",
          message: "Source workflow has been archived",
        });
      }

      const sourceWorkflow = workflow.copiedFrom;

      if (!sourceWorkflow || !sourceWorkflow.latestVersion?.dsl) {
        throw new TRPCError({
          code: "NOT_FOUND",
          message: "Source workflow or its latest version not found",
        });
      }

      // Check that the user has at least workflows:view permission on the source project
      const hasSourcePermission = await hasProjectPermission(
        ctx,
        sourceWorkflow.projectId,
        "workflows:view",
      );

      if (!hasSourcePermission) {
        throw new TRPCError({
          code: "UNAUTHORIZED",
          message:
            "You do not have permission to view workflows in the source project",
        });
      }

      // Calculate next version based on THIS copy's latest version (not the source's version)
      const copyLatestVersion = workflow.latestVersion;
      const [versionMajor] = (copyLatestVersion?.version ?? "0.0").split(".");
      const nextVersion = `${parseInt(versionMajor ?? "0") + 1}`;

      // Deep clone DSL to ensure mutability
      const dsl = JSON.parse(
        JSON.stringify(sourceWorkflow.latestVersion.dsl),
      ) as Workflow;

      // Update the workflow_id to match the copied workflow
      dsl.workflow_id = workflow.id;

      // Create a new version with the source workflow's latest DSL
      const version = await saveOrCommitWorkflowVersion({
        ctx,
        input: {
          projectId: input.projectId,
          workflowId: input.workflowId,
          dsl: {
            ...dsl,
            version: nextVersion,
          },
        },
        autoSaved: false,
        commitMessage: "Updated from source workflow",
      });

      return { workflow, version };
    }),

  pushToCopies: protectedProcedure
    .input(
      z.object({
        projectId: z.string(),
        workflowId: z.string(),
        copyIds: z.array(z.string()).optional(), // Optional: if provided, only push to selected copies
      }),
    )
    .use(checkProjectPermission("workflows:update"))
    .mutation(async ({ ctx, input }) => {
      // Get the workflow (source) and check if it has copies
      const workflow = await ctx.prisma.workflow.findUnique({
        where: {
          id: input.workflowId,
          projectId: input.projectId,
          archivedAt: null,
        },
        include: {
          latestVersion: true,
          copiedWorkflows: {
            where: {
              archivedAt: null,
            },
            include: {
              latestVersion: true,
            },
          },
        },
      });

      if (!workflow) {
        throw new TRPCError({
          code: "NOT_FOUND",
          message: "Workflow not found",
        });
      }

      if (!workflow.latestVersion?.dsl) {
        throw new TRPCError({
          code: "BAD_REQUEST",
          message: "This workflow has no latest version to push",
        });
      }

      if (workflow.copiedWorkflows.length === 0) {
        throw new TRPCError({
          code: "BAD_REQUEST",
          message: "This workflow has no copies to push to",
        });
      }

      // Filter copies if copyIds is provided
      const copiesToPush = input.copyIds
        ? workflow.copiedWorkflows.filter((copy) =>
            input.copyIds!.includes(copy.id),
          )
        : workflow.copiedWorkflows;

      if (copiesToPush.length === 0) {
        throw new TRPCError({
          code: "BAD_REQUEST",
          message: "No valid copies selected to push to",
        });
      }

      // Deep clone DSL to ensure mutability
      const dsl = JSON.parse(
        JSON.stringify(workflow.latestVersion.dsl),
      ) as Workflow;

      const results = [];

      // Push to each copy
      for (const copy of copiesToPush) {
        // Check that the user has workflows:update permission on the copy's project
        const hasCopyPermission = await hasProjectPermission(
          ctx,
          copy.projectId,
          "workflows:update",
        );

        if (!hasCopyPermission) {
          // Skip copies where user doesn't have permission
          continue;
        }

        // Fetch the copy's latest version to get its current version number
        // Each copy maintains its own version history independently
        const copyWithLatestVersion = await ctx.prisma.workflow.findUnique({
          where: {
            id: copy.id,
            projectId: copy.projectId,
          },
          include: {
            latestVersion: true,
          },
        });

        if (!copyWithLatestVersion) {
          continue;
        }

        // Calculate next version based on THIS copy's latest version (not the source's version)
        const copyLatestVersion = copyWithLatestVersion.latestVersion;
        const [versionMajor] = (copyLatestVersion?.version ?? "0.0").split(".");
        const nextVersion = `${parseInt(versionMajor ?? "0") + 1}`;

        // Update the workflow_id to match the copy
        const copyDsl = JSON.parse(JSON.stringify(dsl)) as Workflow;
        copyDsl.workflow_id = copy.id;

        // Create a new version in the copy with the source's latest DSL
        const version = await saveOrCommitWorkflowVersion({
          ctx,
          input: {
            projectId: copy.projectId,
            workflowId: copy.id,
            dsl: {
              ...copyDsl,
              version: nextVersion,
            },
          },
          autoSaved: false,
          commitMessage: "Updated from source workflow",
        });

        results.push({ copyId: copy.id, copyName: copy.name, version });
      }

      if (results.length === 0) {
        throw new TRPCError({
          code: "UNAUTHORIZED",
          message:
            "You do not have permission to update any of the copied workflows",
        });
      }

      return {
        pushedTo: results.length,
        totalCopies: workflow.copiedWorkflows.length,
        selectedCopies: copiesToPush.length,
        results,
      };
    }),

  archive: protectedProcedure
    .input(
      z.object({
        projectId: z.string(),
        workflowId: z.string(),
        unarchive: z.boolean().optional(),
      }),
    )
    .use(checkProjectPermission("workflows:delete"))
    .mutation(async ({ ctx, input }) => {
      return ctx.prisma.workflow.update({
        where: { id: input.workflowId, projectId: input.projectId },
        data: {
          archivedAt: input.unarchive ? null : new Date(),
        },
      });
    }),

  generateCommitMessage: protectedProcedure
    .input(
      z.object({
        projectId: z.string(),
        prevDsl: workflowJsonSchema,
        newDsl: workflowJsonSchema,
      }),
    )
    .use(checkProjectPermission("workflows:update"))
    .mutation(async ({ input }) => {
      const prevDsl_ = JSON.stringify(
        recursiveAlphabeticallySortedKeys(clearDsl(input.prevDsl)),
        null,
        2,
      );
      const newDsl_ = JSON.stringify(
        recursiveAlphabeticallySortedKeys(clearDsl(input.newDsl)),
        null,
        2,
      );
      if (prevDsl_ === newDsl_) {
        return "no changes";
      }

      const diff = createPatch(
        "workflow.json",
        prevDsl_,
        newDsl_,
        "Previous Version",
        "New Version",
      );

      const commitMessage = await generateText({
        model: await getVercelAIModel(input.projectId),
        providerOptions: {
          openai: {
            reasoningEffort: "minimal",
          } satisfies OpenAIResponsesProviderOptions,
        },
        messages: [
          {
            role: "system",
            content: `
You are a diff generator for the LLM Workflow builder from LangWatch Optimization Studio.
Generate very short, concise commit messages for the changes in the diff. From 1 to 5 words max, all lowercase.
If changing the model, just say the short new model name, like "gpt-4o", nothing else.
For other changes:
- Ignore renames and position changes unless it's the only thing that changed.
- Explain not only the keys that changed, but the content inside them, for example do not say just "updated prompt", \
but the actual change that was made inside the fields with as few words as possible, like "avoid word <example>".
- By the way, always refer to the prompt as "prompt", not "instructions".
- When changing the evaluator, it's not just the name the changes, it means the workflow is actually now using a different evaluator.
- Do not use the word "edge", the user doesn't know the internal structure of the DSL, understand what is going on instead.
            `,
          },
          {
            role: "user",
            content: `
Original File:
\`\`\`json
${prevDsl_}
\`\`\`

Diff:
\`\`\`diff
${diff}
\`\`\`
            `,
          },
        ],
        tools: {
          commitMessage: tool({
            inputSchema: z.object({
              message: z.string(),
            }),
            outputSchema: z.string(),
            execute: async ({ message }) => {
              return message;
            },
          }),
        },
        toolChoice: {
          type: "tool",
          toolName: "commitMessage",
        },
      });

      const result = commitMessage.toolResults?.find(
        (t) => t.toolName === "commitMessage",
      )?.output;

      // TODO: save call costs to user account

      return result;
    }),
});

export const saveOrCommitWorkflowVersion = async ({
  ctx,
  input,
  autoSaved,
  commitMessage,
  setAsLatestVersion = true,
}: {
  ctx: { prisma: PrismaClient; session: Session };
  input: {
    projectId: string;
    workflowId: string;
    dsl: z.infer<typeof workflowJsonSchema>;
  };
  autoSaved: boolean;
  commitMessage: string;
  setAsLatestVersion?: boolean;
}): Promise<WorkflowVersion> => {
  const workflow = await ctx.prisma.workflow.findUnique({
    where: {
      id: input.workflowId,
      projectId: input.projectId,
      archivedAt: null,
    },
    include: { latestVersion: true, currentVersion: true },
  });
  const autoSavedVersion = await ctx.prisma.workflowVersion.findFirst({
    where: {
      workflowId: input.workflowId,
      projectId: input.projectId,
      autoSaved: true,
    },
    orderBy: { createdAt: "desc" },
  });

  if (!workflow) {
    throw new TRPCError({
      code: "NOT_FOUND",
      message: "Workflow not found",
    });
  }

  const latestVersion = workflow.latestVersion;

  const [versionMajor] = (latestVersion?.version ?? "0.0").split(".");
  const nextVersion = `${parseInt(versionMajor ?? "0") + 1}`;

  const dslWithoutStates = JSON.parse(
    JSON.stringify({
      ...input.dsl,
      state: {},
    }),
  );
  const data = {
    commitMessage,
    authorId: ctx.session.user.id,
    projectId: input.projectId,
    workflowId: input.workflowId,
    autoSaved,
    dsl: dslWithoutStates as object,
  };

  let updatedVersion: WorkflowVersion;
  if (autoSavedVersion) {
    updatedVersion = await ctx.prisma.workflowVersion.update({
      where: { id: autoSavedVersion.id, projectId: input.projectId },
      data: {
        ...data,
        ...(workflow.currentVersionId !== autoSavedVersion.id && {
          parentId: workflow.currentVersionId,
        }),
      },
    });
  } else {
    updatedVersion = await ctx.prisma.workflowVersion.create({
      data: {
        id: nanoid(),
        parentId: latestVersion?.id,
        version: autoSaved ? nextVersion : input.dsl.version,
        ...data,
      },
    });
  }

  await ctx.prisma.workflow.update({
    where: { id: input.workflowId, projectId: input.projectId },
    data: {
      name: input.dsl.name,
      icon: input.dsl.icon,
      description: input.dsl.description,
      currentVersionId: updatedVersion.id,
      latestVersionId: setAsLatestVersion
        ? updatedVersion.id
        : latestVersion?.id,
    },
  });

  return updatedVersion;
};<|MERGE_RESOLUTION|>--- conflicted
+++ resolved
@@ -15,14 +15,10 @@
   clearDsl,
   recursiveAlphabeticallySortedKeys,
 } from "../../../optimization_studio/utils/dslUtils";
-<<<<<<< HEAD
 import { DatasetService } from "../../datasets/dataset.service";
-import { checkProjectPermission, hasProjectPermission } from "../rbac";
-=======
 import type { Unpacked } from "../../../utils/types";
 import { getVercelAIModel } from "../../modelProviders/utils";
-import { checkProjectPermission } from "../rbac";
->>>>>>> 509fbe61
+import { checkProjectPermission, hasProjectPermission } from "../rbac";
 import { createTRPCRouter, protectedProcedure } from "../trpc";
 
 export const workflowRouter = createTRPCRouter({
