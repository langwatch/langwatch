--- conflicted
+++ resolved
@@ -6,27 +6,7 @@
   datasetRecordEntrySchema,
   datasetRecordFormSchema,
 } from "../../datasets/types.generated";
-<<<<<<< HEAD
 import { checkProjectPermission } from "../rbac";
-import { createManyDatasetRecords } from "./datasetRecord";
-import { tryToMapPreviousColumnsToNewColumns } from "../../../optimization_studio/utils/datasetUtils";
-import type { DatasetColumns, DatasetRecordEntry } from "../../datasets/types";
-import { prisma } from "../../db";
-import { slugify } from "../../../utils/slugify";
-
-const getOrgCanUseS3FromProject = async (projectId: string) => {
-  const project = await prisma.project.findUnique({
-    where: { id: projectId },
-    include: { team: { include: { organization: true } } },
-  });
-
-  return {
-    canUseS3: project?.team?.organization?.useCustomS3,
-  };
-};
-
-=======
-import { TeamRoleGroup, checkUserPermissionForProject } from "../permission";
 import { DatasetService } from "../../datasets/dataset.service";
 import { datasetErrorHandler } from "../../datasets/middleware";
 import { slugify } from "~/utils/slugify";
@@ -45,7 +25,6 @@
  * - Service: Business logic (slug generation, migrations, validation)
  * - Repository: Data access layer (Prisma queries)
  */
->>>>>>> 9a72dc1d
 export const datasetRouter = createTRPCRouter({
   /**
    * Creates a new dataset or updates an existing one.
@@ -72,82 +51,7 @@
         ]),
       ),
     )
-<<<<<<< HEAD
     .use(checkProjectPermission("datasets:manage"))
-    .mutation(async ({ ctx, input }) => {
-      if ("datasetId" in input && input.datasetId) {
-        const existingDataset = await ctx.prisma.dataset.findFirst({
-          where: {
-            id: input.datasetId,
-            projectId: input.projectId,
-          },
-        });
-
-        if (!existingDataset) {
-          throw new TRPCError({
-            code: "NOT_FOUND",
-            message: "Dataset not found.",
-          });
-        }
-
-        if (
-          JSON.stringify(existingDataset.columnTypes) !==
-          JSON.stringify(input.columnTypes)
-        ) {
-          const datasetRecords = await ctx.prisma.datasetRecord.findMany({
-            where: {
-              datasetId: input.datasetId,
-              projectId: input.projectId,
-            },
-          });
-
-          const updatedEntries = tryToMapPreviousColumnsToNewColumns(
-            datasetRecords.map((record) => record.entry as DatasetRecordEntry),
-            existingDataset.columnTypes as DatasetColumns,
-            input.columnTypes,
-          );
-
-          await ctx.prisma.$transaction(
-            datasetRecords.map((record, index) =>
-              ctx.prisma.datasetRecord.update({
-                where: {
-                  id: record.id,
-                  datasetId: input.datasetId,
-                  projectId: input.projectId,
-                },
-                data: {
-                  entry: updatedEntries[index],
-                },
-              }),
-            ),
-          );
-        }
-
-        return await ctx.prisma.dataset.update({
-          where: {
-            id: input.datasetId,
-            projectId: input.projectId,
-          },
-          data: {
-            name: input.name,
-            columnTypes: input.columnTypes,
-          },
-        });
-      }
-
-      const name =
-        "name" in input
-          ? input.name
-          : await findNextDatasetNameForExperiment(
-              input.projectId,
-              input.experimentId,
-            );
-
-      const slug = slugify(name.replace("_", "-"), {
-        lower: true,
-        strict: true,
-=======
-    .use(checkUserPermissionForProject(TeamRoleGroup.DATASETS_MANAGE))
     .use(datasetErrorHandler)
     .mutation(async ({ ctx, input }) => {
       const datasetService = DatasetService.create(ctx.prisma);
@@ -160,7 +64,6 @@
         columnTypes: input.columnTypes,
         datasetId: "datasetId" in input ? input.datasetId : undefined,
         datasetRecords: input.datasetRecords,
->>>>>>> 9a72dc1d
       });
     }),
 
@@ -174,15 +77,14 @@
         projectId: z.string(),
         proposedName: z.string(),
         excludeDatasetId: z.string().optional(),
-      })
-    )
-    .use(checkUserPermissionForProject(TeamRoleGroup.DATASETS_VIEW))
+      }),
+    )
+    .use(checkProjectPermission("datasets:view"))
     .use(datasetErrorHandler)
     .query(async ({ input, ctx }) => {
       const datasetService = DatasetService.create(ctx.prisma);
       return await datasetService.validateDatasetName(input);
     }),
-
 
   /**
    * Get all datasets for a project.
@@ -303,59 +205,13 @@
    */
   findNextName: protectedProcedure
     .input(z.object({ projectId: z.string(), proposedName: z.string() }))
-<<<<<<< HEAD
-    .use(checkProjectPermission("datasets:view"))
-    .query(async ({ input }) => {
-      const { projectId, proposedName } = input;
-      return await findNextName(projectId, proposedName);
-    }),
-});
-
-const findNextDatasetNameForExperiment = async (
-  projectId: string,
-  experimentId: string,
-) => {
-  const experiment = await prisma.experiment.findFirst({
-    where: { id: experimentId, projectId },
-  });
-
-  return await findNextName(projectId, experiment?.name ?? "Draft Dataset");
-};
-
-const findNextName = async (projectId: string, name: string) => {
-  const datasets = await prisma.dataset.findMany({
-    select: {
-      name: true,
-      slug: true,
-    },
-    where: {
-      projectId: projectId,
-    },
-  });
-
-  const slugs = new Set(datasets.map((dataset) => dataset.slug));
-
-  let draftName;
-  let index = 1;
-  while (true) {
-    draftName = index === 1 ? name : `${name} (${index})`;
-    if (!slugs.has(slugify(draftName))) {
-      break;
-    }
-    index++;
-  }
-
-  return draftName;
-};
-=======
-    .use(checkUserPermissionForProject(TeamRoleGroup.DATASETS_VIEW))
+    .use(checkProjectPermission("datasets:view"))
     .use(datasetErrorHandler)
     .query(async ({ input, ctx }) => {
       const datasetService = DatasetService.create(ctx.prisma);
       return await datasetService.findNextAvailableName(
         input.projectId,
-        input.proposedName
+        input.proposedName,
       );
     }),
-});
->>>>>>> 9a72dc1d
+});