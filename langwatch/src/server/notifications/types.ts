--- conflicted
+++ resolved
@@ -6,12 +6,4 @@
 } as const;
 
 export type NotificationType =
-<<<<<<< HEAD
-  (typeof NOTIFICATION_TYPES)[keyof typeof NOTIFICATION_TYPES];
-
-
-
-
-=======
-  (typeof NOTIFICATION_TYPES)[keyof typeof NOTIFICATION_TYPES];
->>>>>>> 509fbe61
+  (typeof NOTIFICATION_TYPES)[keyof typeof NOTIFICATION_TYPES];