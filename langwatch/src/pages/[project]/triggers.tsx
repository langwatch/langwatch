--- conflicted
+++ resolved
@@ -285,7 +285,9 @@
                 <Table.ColumnHeader>Action</Table.ColumnHeader>
                 <Table.ColumnHeader>Destination</Table.ColumnHeader>
                 <Table.ColumnHeader>Filters</Table.ColumnHeader>
-                <Table.ColumnHeader whiteSpace="nowrap">Last Triggered At</Table.ColumnHeader>
+                <Table.ColumnHeader whiteSpace="nowrap">
+                  Last Triggered At
+                </Table.ColumnHeader>
                 <Table.ColumnHeader>Active</Table.ColumnHeader>
                 <Table.ColumnHeader>Actions</Table.ColumnHeader>
               </Table.Row>
@@ -324,108 +326,6 @@
                               filters={trigger.filters}
                               hasBorder={true}
                             />
-<<<<<<< HEAD
-                          </Table.Cell>
-                          <Table.Cell>
-                            <Menu.Root>
-                              <Menu.Trigger asChild>
-                                <Button
-                                  variant={"ghost"}
-                                  onClick={(event) => {
-                                    event.stopPropagation();
-                                  }}
-                                >
-                                  <MoreVertical />
-                                </Button>
-                              </Menu.Trigger>
-                              <Menu.Content>
-                                {trigger.action != "ADD_TO_DATASET" && (
-                                  <Menu.Item
-                                    value="customize"
-                                    onClick={() => {
-                                      setValue("triggerId", trigger.id);
-                                      setValue(
-                                        "customMessage",
-                                        trigger.message ?? "",
-                                      );
-                                      setValue(
-                                        "alertType",
-                                        trigger.alertType ?? "",
-                                      );
-                                      setValue("name", trigger.name ?? "");
-                                      onOpen();
-                                    }}
-                                  >
-                                    <Box
-                                      display="flex"
-                                      alignItems="center"
-                                      gap={2}
-                                    >
-                                      <Edit2 size={14} />
-                                      Customize Message
-                                    </Box>
-                                  </Menu.Item>
-                                )}
-                                <Menu.Item
-                                  value="edit"
-                                  onClick={(event) => {
-                                    event.stopPropagation();
-                                    if (trigger.customGraphId) {
-                                      openDrawer("customGraphAlert", {
-                                        graphId: trigger.customGraphId,
-                                      });
-                                    } else {
-                                      openDrawer("editTriggerFilter", {
-                                        triggerId: trigger.id,
-                                      });
-                                    }
-                                  }}
-                                >
-                                  <Box
-                                    display="flex"
-                                    alignItems="center"
-                                    gap={2}
-                                  >
-                                    {trigger.customGraphId ? (
-                                      <Bell size={14} />
-                                    ) : (
-                                      <Filter size={14} />
-                                    )}
-                                    {trigger.customGraphId
-                                      ? "Edit Alert"
-                                      : "Edit Filters"}
-                                  </Box>
-                                </Menu.Item>
-                                <Menu.Item
-                                  value="delete"
-                                  onClick={(event) => {
-                                    event.stopPropagation();
-                                    deleteTrigger(trigger.id);
-                                  }}
-                                >
-                                  <Box
-                                    display="flex"
-                                    alignItems="center"
-                                    gap={2}
-                                    color="red.600"
-                                  >
-                                    <Trash size={14} />
-                                    Delete
-                                  </Box>
-                                </Menu.Item>
-                              </Menu.Content>
-                            </Menu.Root>
-                          </Table.Cell>
-                        </Table.Row>
-                      );
-                    })
-                  )}
-                </Table.Body>
-              </Table.Root>
-            )}
-          </Card.Body>
-        </Card.Root>
-=======
                           ) : null}
                         </VStack>
                       </Table.Cell>
@@ -517,7 +417,6 @@
             </Table.Body>
           </Table.Root>
         )}
->>>>>>> 61d53b65
       </Container>
       <Drawer.Root
         open={open}
