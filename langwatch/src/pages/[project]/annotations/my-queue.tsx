--- conflicted
+++ resolved
@@ -15,13 +15,18 @@
 export default function TraceAnnotations() {
   const router = useRouter();
   const { "queue-item": queueItem } = router.query;
-  const { assignedQueueItems, queuesLoading } = useAnnotationQueues({
-    showQueueAndUser: true,
-  });
+  const { assignedQueueItems, queuesLoading, memberAccessibleQueues } =
+    useAnnotationQueues({
+      showQueueAndUser: true,
+    });
   const { project } = useOrganizationTeamProject();
+
+  console.log("assignedQueueItems", assignedQueueItems);
+  console.log("memberAccessibleQueues", memberAccessibleQueues);
 
   const allQueueItems = useMemo(() => {
     const items = [...(assignedQueueItems ?? [])];
+
     return items.filter((item) => !item.doneAt);
   }, [assignedQueueItems]);
 
@@ -38,12 +43,11 @@
   const refetchQueueItems = async () => {
     await queryClient.annotation.getOptimizedAnnotationQueues.invalidate();
     await queryClient.annotation.getPendingItemsCount.invalidate();
-<<<<<<< HEAD
     await queryClient.annotation.getAssignedItemsCount.invalidate();
     await queryClient.annotation.getQueueItemsCounts.invalidate();
-=======
->>>>>>> 011850d1
   };
+
+  console.log("currentQueueItem", currentQueueItem);
   const traceDetails = api.traces.getById.useQuery(
     {
       projectId: project?.id ?? "",
