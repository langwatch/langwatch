--- conflicted
+++ resolved
@@ -1,15 +1,9 @@
 import { Container } from "@chakra-ui/react";
 
-import { useSession } from "next-auth/react";
 import { AnnotationsTable } from "~/components/annotations/AnnotationsTable";
 import AnnotationsLayout from "~/components/AnnotationsLayout";
 
 export default function Annotations() {
-<<<<<<< HEAD
-=======
-  const { assignedQueueItemsWithTraces, queuesLoading } = useAnnotationQueues();
-
->>>>>>> 011850d1
   return (
     <AnnotationsLayout>
       <Container
@@ -19,11 +13,6 @@
         backgroundColor="white"
       >
         <AnnotationsTable
-<<<<<<< HEAD
-=======
-          allQueueItems={assignedQueueItemsWithTraces}
-          queuesLoading={queuesLoading}
->>>>>>> 011850d1
           noDataTitle="No queued annotations for you"
           noDataDescription="You have no annotations assigned to you."
           heading="My Queue"
