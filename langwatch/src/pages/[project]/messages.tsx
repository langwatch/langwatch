--- conflicted
+++ resolved
@@ -456,179 +456,6 @@
   );
 }
 
-<<<<<<< HEAD
-function ExpandableMessages({
-  project,
-  traceGroups,
-  checksMap,
-}: {
-  project: Project;
-  traceGroups: Trace[][];
-  checksMap: Record<string, TraceCheck[]> | undefined;
-}) {
-  const [expandedGroups, setExpandedGroups] = useState<Record<number, boolean>>(
-    {}
-  );
-
-  const toggleGroup = (index: number) => {
-    setExpandedGroups((prev) => ({
-      ...prev,
-      [index]: !prev[index],
-    }));
-  };
-
-  const [cardHeights, setCardHeights] = useState<Record<number, number>>({});
-  const cardRefs = (traceGroups ?? []).map(() => createRef<Element>());
-  const [groupBy] = useGroupBy();
-  const [transitionsEnabled, setTransitionsEnabled] = useState(false);
-
-  useEffect(() => {
-    const newHeights: Record<number, number> = {};
-    cardRefs.forEach((ref, index) => {
-      if (ref.current) {
-        newHeights[index] = ref.current.clientHeight;
-      }
-    });
-    setCardHeights(newHeights);
-    setTimeout(() => setTransitionsEnabled(true), 100);
-    // eslint-disable-next-line react-hooks/exhaustive-deps
-  }, [traceGroups]);
-
-  return traceGroups.map((traceGroup, groupIndex) => {
-    const isExpanded = !!expandedGroups[groupIndex];
-
-    return (
-      <VStack
-        key={traceGroup[0]?.trace_id ?? groupIndex}
-        gap={0}
-        transition="all .2s linear"
-        onClick={(e: React.MouseEvent<HTMLElement>) => {
-          const hasCardClass = (element: HTMLElement | null): boolean => {
-            if (!element) return false;
-            if (
-              element.classList.contains("card") ||
-              element.classList.contains("group-title")
-            )
-              return true;
-            return hasCardClass(element.parentElement);
-          };
-          if (isExpanded && hasCardClass(e.target as HTMLElement)) return;
-          if (traceGroup.length === 1) return;
-
-          toggleGroup(groupIndex);
-        }}
-        {...(isExpanded
-          ? {
-            className: "card-stack-content expanded",
-            background: "#ECEEF2",
-            borderRadius: "10px",
-            padding: "40px",
-            width: "calc(100% + 80px)",
-            cursor: "n-resize",
-          }
-          : {
-            background: "#ECEEF200",
-            className: "card-stack-content",
-            marginBottom:
-              traceGroup.length > 2 ? 4 : traceGroup.length > 1 ? 2 : 0,
-            marginLeft:
-              traceGroup.length > 2 ? -4 : traceGroup.length > 1 ? -2 : 0,
-            cursor: "pointer",
-            width: "full",
-            zIndex: 2,
-            _hover: {
-              transform: "scale(1.04)",
-            },
-          })}
-      >
-        {isExpanded && (
-          <HStack
-            width="full"
-            cursor="n-resize"
-            justify="center"
-            marginTop="-40px"
-            paddingY={3}
-          >
-            <ChevronUp />
-          </HStack>
-        )}
-        {isExpanded && groupBy === "user_id" && (
-          <Box
-            className="group-title"
-            position="absolute"
-            left="64px"
-            marginTop="-22px"
-            fontSize={13}
-            fontWeight={600}
-            color="gray.500"
-            cursor="default"
-          >
-            User ID: {traceGroup[0]?.metadata.user_id ?? "null"}
-          </Box>
-        )}
-        {isExpanded && groupBy === "thread_id" && (
-          <Box
-            className="group-title"
-            position="absolute"
-            left="64px"
-            marginTop="-22px"
-            fontSize={13}
-            fontWeight={600}
-            color="gray.500"
-            cursor="default"
-          >
-            Thread ID: {traceGroup[0]?.metadata.thread_id ?? "null"}
-          </Box>
-        )}
-        <VStack width="full" gap={6}>
-          {traceGroup
-            .slice(0, isExpanded ? traceGroup.length : 3)
-            .map((trace, traceIndex) => {
-              const expanded = isExpanded || traceGroup.length === 1;
-              const renderContent = isExpanded || traceIndex === 0;
-
-              return (
-                <LinkBox
-                  as={Card}
-                  className="card"
-                  key={trace.trace_id}
-                  ref={traceIndex === 0 ? cardRefs[groupIndex] : null}
-                  height={
-                    renderContent ? "auto" : `${cardHeights[groupIndex] ?? 0}px`
-                  }
-                  marginTop={
-                    renderContent
-                      ? "0"
-                      : `-${(cardHeights[groupIndex] ?? 0) + 24}px`
-                  }
-                  padding={0}
-                  cursor="pointer"
-                  width="full"
-                  transition={transitionsEnabled ? "all .2s linear" : undefined}
-                  border="1px solid"
-                  borderColor="gray.300"
-                  _hover={
-                    expanded
-                      ? {
-                        transform: "scale(1.04)",
-                      }
-                      : {}
-                  }
-                >
-                  {!expanded && (
-                    <Box position="absolute" right={5} top={5}>
-                      <Maximize2 />
-                    </Box>
-                  )}
-                  <CardBody padding={8} width="fill">
-                    {renderContent && (
-                      <MessageCard
-                        linkActive={expanded}
-                        project={project}
-                        trace={trace}
-                        checksMap={checksMap}
-                      />
-=======
 const ExpandableMessages = React.memo(
   function ExpandableMessages({
     project,
@@ -692,27 +519,27 @@
           }}
           {...(isExpanded
             ? {
-                className: "card-stack-content expanded",
-                background: "#ECEEF2",
-                borderRadius: "10px",
-                padding: "40px",
-                width: "calc(100% + 80px)",
-                cursor: "n-resize",
-              }
+              className: "card-stack-content expanded",
+              background: "#ECEEF2",
+              borderRadius: "10px",
+              padding: "40px",
+              width: "calc(100% + 80px)",
+              cursor: "n-resize",
+            }
             : {
-                background: "#ECEEF200",
-                className: "card-stack-content",
-                marginBottom:
-                  traceGroup.length > 2 ? 4 : traceGroup.length > 1 ? 2 : 0,
-                marginLeft:
-                  traceGroup.length > 2 ? -4 : traceGroup.length > 1 ? -2 : 0,
-                cursor: "pointer",
-                width: "full",
-                zIndex: 2,
-                _hover: {
-                  transform: "scale(1.04)",
-                },
-              })}
+              background: "#ECEEF200",
+              className: "card-stack-content",
+              marginBottom:
+                traceGroup.length > 2 ? 4 : traceGroup.length > 1 ? 2 : 0,
+              marginLeft:
+                traceGroup.length > 2 ? -4 : traceGroup.length > 1 ? -2 : 0,
+              cursor: "pointer",
+              width: "full",
+              zIndex: 2,
+              _hover: {
+                transform: "scale(1.04)",
+              },
+            })}
         >
           {isExpanded && (
             <HStack
@@ -787,8 +614,8 @@
                     _hover={
                       expanded
                         ? {
-                            transform: "scale(1.04)",
-                          }
+                          transform: "scale(1.04)",
+                        }
                         : {}
                     }
                   >
@@ -796,7 +623,6 @@
                       <Box position="absolute" right={5} top={5}>
                         <Maximize2 />
                       </Box>
->>>>>>> 3b778a3b
                     )}
                     <CardBody padding={8} width="fill">
                       {renderContent && (
@@ -822,11 +648,11 @@
       prevProps.traceGroups
         .flatMap((group) => group.map((trace) => trace.trace_id))
         .join() ===
-        nextProps.traceGroups
-          .flatMap((group) => group.map((trace) => trace.trace_id))
-          .join() &&
+      nextProps.traceGroups
+        .flatMap((group) => group.map((trace) => trace.trace_id))
+        .join() &&
       JSON.stringify(prevProps.checksMap) ===
-        JSON.stringify(nextProps.checksMap)
+      JSON.stringify(nextProps.checksMap)
     );
   }
 );
