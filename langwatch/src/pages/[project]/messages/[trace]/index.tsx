import {
  Avatar,
  Box,
  Container,
  Drawer,
  DrawerBody,
  DrawerCloseButton,
  DrawerContent,
  DrawerHeader,
  HStack,
  Heading,
  Skeleton,
  SkeletonCircle,
  Spacer,
  Spinner,
  Tab,
  TabList,
  TabPanel,
  TabPanels,
  Tabs,
  Text,
  Tooltip,
  VStack,
} from "@chakra-ui/react";
import { format, formatDistanceToNow } from "date-fns";
import ErrorPage from "next/error";
import { useRouter } from "next/router";
import React, {
  useEffect,
  useRef,
  useState,
  type PropsWithChildren,
} from "react";
import Markdown from "react-markdown";
import { DashboardLayout } from "../../../../components/DashboardLayout";
import { SpanTree } from "../../../../components/traces/SpanTree";
import { TraceSummary } from "../../../../components/traces/Summary";
import { useOrganizationTeamProject } from "../../../../hooks/useOrganizationTeamProject";
import { useTraceDetailsState } from "../../../../hooks/useTraceDetailsState";
import type { Trace, TraceCheck } from "../../../../server/tracer/types";
import { api } from "../../../../utils/api";
import { isNotFound } from "../../../../utils/trpcError";
import { TeamRoleGroup } from "../../../../server/api/permission";
import { MessagesDevMode } from "~/components/MessagesDevMode";
import { useDevView } from "../../../../hooks/DevViewProvider";
<<<<<<< HEAD
import { Maximize2, Minimize2 } from "react-feather";
=======
import { Maximize2, Minimize2, type Icon } from "react-feather";
import { CheckPassingDrawer } from "~/components/CheckPassingDrawer";

>>>>>>> 390009a5

export default function TraceDetails() {
  const router = useRouter();
  const { project, hasTeamPermission } = useOrganizationTeamProject();
  const { traceId, trace, openTab } = useTraceDetailsState();
  const [threadId, setThreadId] = useState<string | undefined>(undefined);
  const { isDevViewEnabled } = useDevView();
  const [traceView, setTraceView] = useState<"span" | "full">("span");
  const [totalErrors, setTotalErrors] = useState<number>(0);

  const toggleView = () => {
    setTraceView((prevView) => (prevView === "span" ? "full" : "span"));
  };



  const traceIds = traceId ? [traceId] : [];
  const traceChecksQuery = api.traces.getTraceChecks.useQuery(
    { projectId: project?.id ?? "", traceIds },
    {
      enabled: traceIds.length > 0,
      refetchInterval: undefined,
      refetchOnWindowFocus: false,
    }
  );



  interface TraceEval {
    traceId: string;
    traceChecks?: { [key: string]: TraceCheck[] };
  }

  const Evaluations = (trace: TraceEval) => {
    return (
      <VStack align="start" spacing={2}>
        {trace.traceChecks?.[trace.traceId]?.map((check) => (
          <CheckPassingDrawer
            key={check.trace_id + "/" + check.check_id}
            check={check}
          />
        ))}
      </VStack>
    );
  };



  useEffect(() => {

    const traceData = traceChecksQuery?.data?.[traceId ?? ""];
    const totalErrors = traceData ? traceData.filter((check) => check.status === 'failed').length : 0;
    setTotalErrors(totalErrors);
  }
  )


  useEffect(() => {
    if (trace.data?.metadata.thread_id) {
      setThreadId(trace.data.metadata.thread_id);
    }
  }, [trace.data?.metadata.thread_id]);

  const [initialDelay, setInitialDelay] = useState<boolean>(false);
  const [isTabOpen, setTabOpen] = useState<boolean>(false);

  useEffect(() => {
    if (!hasTeamPermission(TeamRoleGroup.SPANS_DEBUG)) return;
    setTimeout(
      () => {
        const isOpen = (!!threadId || !!trace.data) && !!openTab;
        setTabOpen(isOpen);

        if (isOpen) setInitialDelay(true);
      },
      initialDelay ? 0 : 400
    );
    // eslint-disable-next-line react-hooks/exhaustive-deps
  }, [!!openTab, !!trace.data]);

  if (isNotFound(trace.error)) {
    return <ErrorPage statusCode={404} />;
  }

  if (isDevViewEnabled) {
    return <MessagesDevMode />;
  }

  const errors = () => {
    if (totalErrors == 0) return;

    const errorText = totalErrors > 1 ? 'errors' : 'error';
    return (
      <Text marginLeft={3} borderRadius={'md'} paddingX={2} backgroundColor={'red.500'} color={'white'} fontSize={'sm'}>{totalErrors} {errorText}</Text>
    )
  }

  return (
    <DashboardLayout backgroundColor="white">
      <VStack
        maxWidth="1600"
        paddingY={6}
        paddingX={12}
        alignSelf="flex-start"
        alignItems="flex-start"
        width="full"
        spacing={10}
      >
        <VStack spacing={6} alignItems="flex-start" width="full">
          <HStack
            gap={5}
            align={{ base: "start", md: "center" }}
            flexDirection={{ base: "column", md: "row" }}
          >
            <Heading as="h1">Message Details</Heading>
            <Text color="gray.400" fontFamily="mono">
              (ID: {traceId})
            </Text>
          </HStack>
        </VStack>
      </VStack>
      <Box
        alignSelf="flex-start"
        alignItems="flex-start"
        paddingX={12}
        width="100%"
        maxWidth={isTabOpen ? "2300" : "1600"}
      >
        <HStack
          align="start"
          width="full"
          spacing={0}
          border="1px solid"
          borderColor="gray.200"
          alignItems="stretch"
          height="100%"
        >
          <Box
            transition="all 0.3s ease-in-out"
            width={"full"}
            height="100vh"
            maxHeight="100vh"
            overflowX="hidden"
            overflowY="auto"
            position="sticky"
            top={0}
            id="conversation-scroll-container"
            background={trace.data ? "gray.50" : "white"}
            paddingBottom="220px"
          >
            <Conversation threadId={threadId} />
          </Box>
          <Drawer
            isOpen={isTabOpen}
            placement="right"
            size={traceView}
            onClose={() => {
              setTabOpen(false);
              setTraceView("span");
              void router.replace(`/${project?.slug}/messages/${traceId}`);
            }}
          >
            <DrawerContent>
              <DrawerHeader>
                <HStack>
                  {traceView === "span" ? (
                    <Maximize2 onClick={toggleView} cursor={"pointer"} />
                  ) : (
                    <Minimize2 onClick={toggleView} cursor={"pointer"} />
                  )}

                  <DrawerCloseButton />
                </HStack>
                <Text paddingTop={5} fontSize='2xl'>Trace Details</Text>
              </DrawerHeader>
              <DrawerBody>
                <Tabs>
                  <TabList>
                    <Tab>Details</Tab>
                    <Tab>Evaluations {errors()}</Tab>
                  </TabList>

                  <TabPanels>
                    <TabPanel>
                      <TraceSummary />
                      {openTab === "spans" && <SpanTree />}

                    </TabPanel>
                    <TabPanel>
                      {traceChecksQuery.data && (
                        <Evaluations traceChecks={traceChecksQuery.data} traceId={traceId ?? ""} />
                      )}
                    </TabPanel>

                  </TabPanels>
                </Tabs>
              </DrawerBody>
            </DrawerContent>
          </Drawer>
        </HStack>
      </Box>
    </DashboardLayout>
  );
}

function Conversation({ threadId }: { threadId?: string }) {
  const { traceId, trace, openTab } = useTraceDetailsState();
  const { project } = useOrganizationTeamProject();

  const currentTraceRef = useRef<HTMLDivElement>(null);
  const threadTraces = api.traces.getTracesByThreadId.useQuery(
    {
      projectId: project?.id ?? "",
      threadId: threadId ?? "",
    },
    {
      enabled: !!project && !!threadId,
    }
  );

  useEffect(() => {
    if (threadTraces.data && threadTraces.data?.length > 0) {
      const container = document.getElementById(
        "conversation-scroll-container"
      )!;
      container.scrollTop = (currentTraceRef.current?.offsetTop ?? 0) - 56;
    }

    // eslint-disable-next-line react-hooks/exhaustive-deps
  }, [!!threadTraces.data]);

  return (
    <Box width="full" minWidth="800px">
      {!!threadId || trace.data ? (
        <VStack
          align="start"
          width="full"
          spacing={0}
          background="white"
          borderBottom="1px solid"
          borderColor="gray.200"
        >
          {threadId ? (
            threadTraces.data ? (
              threadTraces.data.map((trace) => (
                <TraceMessages
                  key={trace.trace_id}
                  trace={trace}
                  ref={trace.trace_id == traceId ? currentTraceRef : undefined}
                  highlighted={trace.trace_id == traceId && !!openTab}
                />
              ))
            ) : threadTraces.error ? (
              <Container maxWidth="800px" paddingTop={8} paddingBottom={4}>
                <Text color="red.500">
                  Something went wrong trying to load previous messages
                </Text>
              </Container>
            ) : (
              <Container
                maxWidth="800px"
                height="56px"
                paddingTop={4}
                paddingBottom={4}
              >
                <HStack spacing={3}>
                  <Spinner size="sm" />
                  <Text>Loading messages...</Text>
                </HStack>
              </Container>
            )
          ) : null}
          {!threadId && <Box height="56px" />}
          {trace.data && !threadTraces.data && (
            <TraceMessages trace={trace.data} highlighted={!!openTab} />
          )}
          {trace.data && !trace.data.metadata.thread_id && (
            <Container maxWidth="800px" padding={8}>
              <Text fontStyle="italic" color="gray.500">
                Pass the thread_id on your integration to capture and visualize
                the whole conversation or associated actions. Read more on our
                docs.
              </Text>
            </Container>
          )}
        </VStack>
      ) : trace.isLoading ? (
        <Container
          width="full"
          maxWidth="800px"
          background="white"
          paddingTop="20px"
          paddingBottom="30px"
        >
          <VStack gap="40px" width="full" align="start" paddingTop="56px">
            <Message
              author=""
              avatar={<SkeletonCircle minWidth="32px" minHeight="32px" />}
            >
              <VStack gap={4} width="full" align="start">
                <Skeleton width="600px" height="20px" />
                <Skeleton width="600px" height="20px" />
              </VStack>
            </Message>
            <Message
              author=""
              avatar={<SkeletonCircle minWidth="32px" minHeight="32px" />}
            >
              <VStack gap={4} width="full" align="start">
                <Skeleton width="600px" height="20px" />
                <Skeleton width="600px" height="20px" />
              </VStack>
            </Message>
          </VStack>
        </Container>
      ) : null}
    </Box>
  );
}

const TraceMessages = React.forwardRef(function TraceMessages(
  {
    trace,
    highlighted,
  }: {
    trace: Trace;
    highlighted?: boolean;
  },
  ref
) {
  const { project } = useOrganizationTeamProject();

  return (
    <VStack
      ref={ref as any}
      align="start"
      width="full"
      spacing={2}
      _first={{ paddingTop: 4 }}
      _last={{ paddingBottom: 0 }}
    >
      <Box
        width="full"
        borderY="1px solid"
        borderColor={highlighted ? "blue.500" : "white"}
        background={highlighted ? "blue.50" : "white"}
        _hover={{ background: highlighted ? "blue.50" : "gray.50" }}
      >
        <Container maxWidth="800px">
          <Message
            trace={trace}
            author="Input"
            avatar={<Avatar size="sm" />}
            timestamp={trace.timestamps.started_at}
            paddingTop="20px"
          >
            <Text paddingY="6px" marginBottom="38px">
              {trace.input.value}
            </Text>
          </Message>
          <Message
            trace={trace}
            author={project?.name ?? ""}
            avatar={
              <Avatar size="sm" name={project?.name} background="orange.400" />
            }
            timestamp={trace.timestamps.inserted_at}
          >
            <Markdown className="markdown markdown-conversation-history">
              {trace.error ? trace.error.message : trace.output?.value}
            </Markdown>
          </Message>
        </Container>
      </Box>
    </VStack>
  );
});

function Message({
  trace,
  author,
  avatar,
  timestamp,
  paddingTop,
  children,
}: PropsWithChildren<{
  trace?: Trace;
  author: string;
  avatar: React.ReactNode;
  timestamp?: number;
  paddingTop?: string;
}>) {
  const router = useRouter();
  const { project } = useOrganizationTeamProject();
  const { traceId, openTab } = useTraceDetailsState();

  // show time ago if less than a day old
  const timestampDate = timestamp ? new Date(timestamp) : undefined;
  const timeAgo = timestampDate
    ? timestampDate.getTime() < Date.now() - 1000 * 60 * 60 * 24
      ? format(timestampDate, "dd/MMM HH:mm")
      : formatDistanceToNow(timestampDate, {
        addSuffix: true,
      })
    : undefined;

  if (!project) return null;

  return (
    <HStack
      width="full"
      paddingTop={paddingTop}
      align="start"
      spacing={3}
      cursor="pointer"
      role="button"
      onClick={() => {
        if (!trace) return;
        if (openTab && traceId === trace.trace_id) {
          void router.replace(`/${project.slug}/messages/${trace.trace_id}`);
        } else {
          void router.push(`/${project.slug}/messages/${trace.trace_id}/spans`);
        }
      }}
    >
      {avatar}
      <VStack align="start" spacing={0} width="full" className="content-hover">
        <HStack width="full">
          <Text fontWeight="bold">{author}</Text>
          <Spacer />
          sss
          {timestampDate && timeAgo && (
            <Tooltip label={timestampDate.toLocaleString()}>
              <Text color="gray.400">{timeAgo}</Text>
            </Tooltip>
          )}
        </HStack>
        {children}
      </VStack>
    </HStack>
  );
}<|MERGE_RESOLUTION|>--- conflicted
+++ resolved
@@ -43,13 +43,9 @@
 import { TeamRoleGroup } from "../../../../server/api/permission";
 import { MessagesDevMode } from "~/components/MessagesDevMode";
 import { useDevView } from "../../../../hooks/DevViewProvider";
-<<<<<<< HEAD
-import { Maximize2, Minimize2 } from "react-feather";
-=======
 import { Maximize2, Minimize2, type Icon } from "react-feather";
 import { CheckPassingDrawer } from "~/components/CheckPassingDrawer";
 
->>>>>>> 390009a5
 
 export default function TraceDetails() {
   const router = useRouter();
