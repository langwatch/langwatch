--- conflicted
+++ resolved
@@ -53,39 +53,6 @@
   );
 
 
-<<<<<<< HEAD
-
-  interface TraceEval {
-    traceId: string;
-    traceChecks?: Record<string, TraceCheck[]>;
-  }
-
-  const Evaluations = (trace: TraceEval) => {
-    return (
-      <VStack align="start" spacing={2}>
-        {trace.traceChecks?.[trace.traceId]?.map((check) => (
-          <CheckPassingDrawer
-            key={check.trace_id + "/" + check.check_id}
-            check={check}
-          />
-        ))}
-      </VStack>
-    );
-  };
-
-
-
-  useEffect(() => {
-
-    const traceData = traceChecksQuery?.data?.[traceId ?? ""];
-    const totalErrors = traceData ? traceData.filter((check) => check.status === 'failed').length : 0;
-    setTotalErrors(totalErrors);
-  }, [traceChecksQuery.data, traceId]
-  )
-
-
-=======
->>>>>>> 3b778a3b
   useEffect(() => {
     if (trace.data?.metadata.thread_id) {
       setThreadId(trace.data.metadata.thread_id);
