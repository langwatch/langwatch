--- conflicted
+++ resolved
@@ -38,14 +38,11 @@
 
 type OrganizationFormData = {
   name: string;
-<<<<<<< HEAD
   s3Endpoint: string;
   s3AccessKeyId: string;
   s3SecretAccessKey: string;
-=======
   elasticsearchNodeUrl: string;
   elasticsearchApiKey: string;
->>>>>>> 4ff702e5
 };
 
 export default function Settings() {
@@ -67,14 +64,11 @@
     useOrganizationTeamProject();
   const [defaultValues, setDefaultValues] = useState<OrganizationFormData>({
     name: organization.name,
-<<<<<<< HEAD
     s3Endpoint: organization.s3Endpoint ?? "",
     s3AccessKeyId: organization.s3AccessKeyId ?? "",
     s3SecretAccessKey: organization.s3SecretAccessKey ?? "",
-=======
     elasticsearchNodeUrl: organization.elasticsearchNodeUrl ?? "",
     elasticsearchApiKey: organization.elasticsearchApiKey ?? "",
->>>>>>> 4ff702e5
   });
   const { register, handleSubmit, control, getFieldState } = useForm({
     defaultValues,
@@ -93,14 +87,11 @@
         {
           organizationId: organization.id,
           name: data.name,
-<<<<<<< HEAD
           s3Endpoint: data.s3Endpoint,
           s3AccessKeyId: data.s3AccessKeyId,
           s3SecretAccessKey: data.s3SecretAccessKey,
-=======
           elasticsearchNodeUrl: data.elasticsearchNodeUrl,
           elasticsearchApiKey: data.elasticsearchApiKey,
->>>>>>> 4ff702e5
         },
         {
           onSuccess: () => {
@@ -191,7 +182,6 @@
                   )}
                 </HorizontalFormControl>
 
-<<<<<<< HEAD
                 {organization.useCustomS3 && (
                   <HorizontalFormControl
                     label="S3 Storage"
@@ -227,7 +217,8 @@
                       </Text>
                     )}
                   </HorizontalFormControl>
-=======
+                )}
+
                 {organization.useCustomElasticsearch && (
                   <>
                     <HorizontalFormControl
@@ -273,7 +264,6 @@
                       )}
                     </HorizontalFormControl>
                   </>
->>>>>>> 4ff702e5
                 )}
               </VStack>
             </form>
