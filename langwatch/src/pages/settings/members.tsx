--- conflicted
+++ resolved
@@ -209,58 +209,7 @@
             },
           });
         },
-<<<<<<< HEAD
       },
-=======
-      },
-    );
-  };
-
-  const onRoleChange = (userId: string, value: OrganizationUserRole) => {
-    updateOrganizationMemberRoleMutation.mutate(
-      {
-        userId: userId,
-        organizationId: organization.id,
-        role: value,
-      },
-      {
-        onSuccess: () => {
-          void queryClient.organization.getOrganizationWithMembersAndTheirTeams
-            .invalidate()
-            .catch((error) => {
-              Sentry.captureException(error, {
-                tags: {
-                  userId,
-                  organizationId: organization.id,
-                },
-              });
-            });
-          toaster.create({
-            title: "Member role updated successfully",
-            description: `The member role has been updated to ${
-              selectOptions.find((option) => option.value === value)?.label ??
-              value
-            }`,
-            type: "success",
-            duration: 5000,
-          });
-        },
-        onError: (error) => {
-          Sentry.captureException(error, {
-            tags: {
-              userId,
-              organizationId: organization.id,
-            },
-          });
-          toaster.create({
-            title: "Error updating member role",
-            type: "error",
-            description:
-              error.message ?? "There was an error updating the member role",
-          });
-        },
-      },
->>>>>>> 9a72dc1d
     );
   };
 
@@ -420,22 +369,10 @@
               </Table.Header>
               <Table.Body>
                 {sortedMembers.map((member) => {
-<<<<<<< HEAD
                   const roleLabel =
                     roleLabelMap.get(member.role) ?? member.role;
-=======
-                  const relevantUpdateRoleMutation =
-                    updateOrganizationMemberRoleMutation.variables?.userId ===
-                      member.userId &&
-                    updateOrganizationMemberRoleMutation.variables
-                      ?.organizationId === organization.id;
-                  const roleUpdateLoading =
-                    updateOrganizationMemberRoleMutation.isLoading &&
-                    relevantUpdateRoleMutation;
-
                   const isDeleteDisabled = member.user.id === user?.id;
 
->>>>>>> 9a72dc1d
                   return (
                     <LinkBox as={Table.Row} key={member.userId}>
                       <Table.Cell>
@@ -460,7 +397,6 @@
                             <Button size="sm" variant="outline">
                               View
                             </Button>
-<<<<<<< HEAD
                           </Link>
                           <Menu.Root>
                             <Menu.Trigger asChild>
@@ -474,28 +410,6 @@
                                 color="red.600"
                                 disabled={organization.members.length === 1}
                                 onClick={() => deleteMember(member.userId)}
-=======
-                          </Menu.Trigger>
-                          <Menu.Content>
-                            <Tooltip
-                              content={
-                                isDeleteDisabled
-                                  ? "You can't remove yourself"
-                                  : undefined
-                              }
-                              positioning={{ placement: "right" }}
-                              openDelay={0}
-                              showArrow
-                            >
-                              <Menu.Item
-                                value="remove"
-                                color="red.600"
-                                disabled={isDeleteDisabled}
-                                onClick={() =>
-                                  !isDeleteDisabled &&
-                                  deleteMember(member.userId)
-                                }
->>>>>>> 9a72dc1d
                               >
                                 <Trash
                                   size={14}
@@ -503,15 +417,9 @@
                                 />
                                 Remove Member
                               </Menu.Item>
-<<<<<<< HEAD
                             </Menu.Content>
                           </Menu.Root>
                         </HStack>
-=======
-                            </Tooltip>
-                          </Menu.Content>
-                        </Menu.Root>
->>>>>>> 9a72dc1d
                       </Table.Cell>
                     </LinkBox>
                   );
@@ -735,58 +643,55 @@
       })}
     </Flex>
   );
-<<<<<<< HEAD
-=======
 };
 
-const OrganizationMemberSelect = ({
-  defaultValue,
-  onRoleChange,
-  memberId,
-  loading,
-  disabled,
-}: RoleSelectProps) => {
-  return (
-    <MultiSelect
-      size={"sm"}
-      options={selectOptions}
-      defaultValue={selectOptions.find(
-        (option) => option.value === defaultValue,
-      )}
-      onChange={(value) => {
-        onRoleChange?.(memberId ?? "", value!.value as OrganizationUserRole);
-      }}
-      isLoading={loading}
-      isDisabled={disabled}
-      hideSelectedOptions={false}
-      isSearchable={false}
-      components={{
-        Menu: ({ children, ...props }) => (
-          <chakraComponents.Menu
-            {...props}
-            innerProps={{
-              ...props.innerProps,
-              style: { width: "350px", zIndex: 10 },
-            }}
-          >
-            {children}
-          </chakraComponents.Menu>
-        ),
-        Option: ({ children, ...props }) => (
-          <chakraComponents.Option {...props}>
-            <VStack align="start">
-              <Text>{children}</Text>
-              <Text
-                color={props.isSelected ? "white" : "gray.500"}
-                fontSize="13px"
-              >
-                {props.data.description}
-              </Text>
-            </VStack>
-          </chakraComponents.Option>
-        ),
-      }}
-    />
-  );
->>>>>>> 9a72dc1d
-};+// const OrganizationMemberSelect = ({
+//   defaultValue,
+//   onRoleChange,
+//   memberId,
+//   loading,
+//   disabled,
+// }: RoleSelectProps) => {
+//   return (
+//     <MultiSelect
+//       size={"sm"}
+//       options={selectOptions}
+//       defaultValue={selectOptions.find(
+//         (option) => option.value === defaultValue,
+//       )}
+//       onChange={(value) => {
+//         onRoleChange?.(memberId ?? "", value!.value as OrganizationUserRole);
+//       }}
+//       isLoading={loading}
+//       isDisabled={disabled}
+//       hideSelectedOptions={false}
+//       isSearchable={false}
+//       components={{
+//         Menu: ({ children, ...props }) => (
+//           <chakraComponents.Menu
+//             {...props}
+//             innerProps={{
+//               ...props.innerProps,
+//               style: { width: "350px", zIndex: 10 },
+//             }}
+//           >
+//             {children}
+//           </chakraComponents.Menu>
+//         ),
+//         Option: ({ children, ...props }) => (
+//           <chakraComponents.Option {...props}>
+//             <VStack align="start">
+//               <Text>{children}</Text>
+//               <Text
+//                 color={props.isSelected ? "white" : "gray.500"}
+//                 fontSize="13px"
+//               >
+//                 {props.data.description}
+//               </Text>
+//             </VStack>
+//           </chakraComponents.Option>
+//         ),
+//       }}
+//     />
+//   );
+// };