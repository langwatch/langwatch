--- conflicted
+++ resolved
@@ -6,16 +6,12 @@
 Typescript Development Guidelines:
 
 1. Documentation
-<<<<<<< HEAD
-   - Add TSDoc style documentation when writing functions, methods and classes.
+   - Add TSDoc style documentation when writing functions, methods and components.
+   - Always include "Single Responsibility" in the description
 
 2. React Rules
-    - Keep business logic in hooks, not inline in the component markup.
-=======
-   - Add TSDoc style documentation when write functions and components.
-   - Always include "Single Responsibility" in the description
+   - Keep business logic in hooks, not inline in the component markup.
 
-2. Imports
+3. Imports
    - Always use named imports for React components and hooks.
-   - Never use non-destructured imports, such as `React.useMemo` or `React.useCallback`.
->>>>>>> b6e06d75
+   - Never use non-destructured imports, such as `React.useMemo` or `React.useCallback`.