// This is your Prisma schema file,
// learn more about it in the docs: https://pris.ly/d/prisma-schema

generator client {
    provider = "prisma-client-js"
}

datasource db {
    provider     = "mysql"
    // NOTE: When using mysql or sqlserver, uncomment the @db.Text annotations in model Account below
    // Further reading:
    // https://next-auth.js.org/adapters/prisma#create-the-prisma-schema
    // https://www.prisma.io/docs/reference/api-reference/prisma-schema-reference#string
    url          = env("DATABASE_URL")
    relationMode = "prisma"
}

// Necessary for Next auth
model Account {
    id                String   @id @default(nanoid())
    userId            String
    type              String
    provider          String
    providerAccountId String
    refresh_token     String?  @db.Text
    access_token      String?  @db.Text
    expires_at        Int?
    token_type        String?
    scope             String?
    id_token          String?  @db.Text
    session_state     String?
    user              User     @relation(fields: [userId], references: [id], onDelete: Cascade)
    createdAt         DateTime @default(now())
    updatedAt         DateTime @default(now()) @updatedAt

    @@unique([provider, providerAccountId])
    @@index([userId])
}

model Session {
    id           String   @id @default(nanoid())
    sessionToken String   @unique
    userId       String
    expires      DateTime
    user         User     @relation(fields: [userId], references: [id], onDelete: Cascade)

    @@index([userId])
}

model User {
    id              String             @id @default(nanoid())
    name            String?
    email           String?            @unique
    emailVerified   DateTime?
    image           String?            @db.Text
    accounts        Account[]
    sessions        Session[]
    teamMemberships TeamUser[]
    orgMemberships  OrganizationUser[]
    createdAt       DateTime           @default(now())
    updatedAt       DateTime           @default(now()) @updatedAt
}

model VerificationToken {
    identifier String
    token      String   @unique
    expires    DateTime

    @@unique([identifier, token])
}

enum TeamUserRole {
    ADMIN
    MEMBER
    VIEWER
}

enum OrganizationUserRole {
    ADMIN
    MEMBER
    EXTERNAL
}

model TeamUser {
    userId    String
    teamId    String
    role      TeamUserRole
    user      User         @relation(fields: [userId], references: [id])
    team      Team         @relation(fields: [teamId], references: [id])
    createdAt DateTime     @default(now())
    updatedAt DateTime     @default(now()) @updatedAt

    @@id([userId, teamId])
    @@index([teamId])
    @@index([userId])
}

model OrganizationUser {
    userId         String
    organizationId String
    role           OrganizationUserRole
    user           User                 @relation(fields: [userId], references: [id])
    organization   Organization         @relation(fields: [organizationId], references: [id])
    createdAt      DateTime             @default(now())
    updatedAt      DateTime             @default(now()) @updatedAt

    @@id([userId, organizationId])
    @@index([organizationId])
    @@index([userId])
}

model Team {
    id             String       @id @default(nanoid())
    name           String
    slug           String       @unique
    members        TeamUser[]
    organizationId String
    organization   Organization @relation(fields: [organizationId], references: [id])
    projects       Project[]
    createdAt      DateTime     @default(now())
    updatedAt      DateTime     @default(now()) @updatedAt

    @@index([organizationId])
}

model Organization {
    id                    String               @id @default(nanoid())
    name                  String
    slug                  String               @unique
    members               OrganizationUser[]
    teams                 Team[]
    createdAt             DateTime             @default(now())
    updatedAt             DateTime             @default(now()) @updatedAt
    OrganizationInvite    OrganizationInvite[]
    usageSpendingMaxLimit Int?
}

model Project {
<<<<<<< HEAD
    id               String            @id @default(nanoid())
    name             String
    slug             String            @unique
    apiKey           String            @unique
    teamId           String
    team             Team              @relation(fields: [teamId], references: [id])
    language         String
    framework        String
    firstMessage     Boolean           @default(false)
    createdAt        DateTime          @default(now())
    updatedAt        DateTime          @default(now()) @updatedAt
=======
    id               String        @id @default(nanoid())
    name             String
    slug             String        @unique
    apiKey           String        @unique
    teamId           String
    team             Team          @relation(fields: [teamId], references: [id])
    language         String
    framework        String
    firstMessage     Boolean       @default(false)
    createdAt        DateTime      @default(now())
    updatedAt        DateTime      @default(now()) @updatedAt
>>>>>>> 843ebd5d
    checks           Check[]
    costs            Cost[]
    topics           Topic[]
    datasets         Dataset[]
    customGraphs     CustomGraph[]
<<<<<<< HEAD
    batchProcessings BatchProcessing[]
=======
    skipPIIRedacting Boolean       @default(false)
>>>>>>> 843ebd5d

    @@index([teamId])
}

enum INVITE_STATUS {
    PENDING
    ACCEPTED
}

model OrganizationInvite {
    id             String               @id @default(nanoid())
    email          String
    inviteCode     String               @unique
    expiration     DateTime
    status         INVITE_STATUS        @default(PENDING)
    organizationId String
    organization   Organization         @relation(fields: [organizationId], references: [id])
    teamIds        String
    role           OrganizationUserRole
    createdAt      DateTime             @default(now())
    updatedAt      DateTime             @default(now()) @updatedAt

    @@index([organizationId])
}

model Check {
    id            String   @id @default(nanoid())
    projectId     String
    project       Project  @relation(fields: [projectId], references: [id])
    checkType     String
    name          String
    slug          String
    isGuardrail   Boolean  @default(false)
    enabled       Boolean  @default(true)
    preconditions Json
    parameters    Json
    sample        Float    @default(1.0)
    createdAt     DateTime @default(now())
    updatedAt     DateTime @default(now()) @updatedAt

    @@unique([projectId, slug])
    @@index([projectId])
}

enum CostType {
    TRACE_CHECK
    GUARDRAIL
    CLUSTERING
    BATCH_PROCESSING
}

enum CostReferenceType {
    CHECK
    TRACE
    PROJECT
    BATCH
}

model Cost {
    id            String            @id @default(nanoid())
    projectId     String
    project       Project           @relation(fields: [projectId], references: [id])
    costType      CostType
    costName      String?
    referenceType CostReferenceType
    referenceId   String
    amount        Float
    currency      String
    createdAt     DateTime          @default(now())
    updatedAt     DateTime          @default(now()) @updatedAt
    extraInfo     Json?

    @@index([referenceType, referenceId])
    @@index([costType])
    @@index([projectId])
}

model Topic {
    id        String  @id @default(nanoid())
    projectId String
    project   Project @relation(fields: [projectId], references: [id])
    name      String
    parentId  String?
    parent    Topic?  @relation("Subtopics", fields: [parentId], references: [id], onDelete: NoAction, onUpdate: NoAction)
    subtopics Topic[] @relation("Subtopics")

    embeddings_model       String
    centroid               Json
    p95Distance            Float
    automaticallyGenerated Boolean @default(true)

    createdAt DateTime @default(now())
    updatedAt DateTime @default(now()) @updatedAt

    @@index([parentId])
    @@index([projectId])
}

enum DatabaseSchema {
    FULL_TRACE
    LLM_CHAT_CALL
    STRING_I_O
    KEY_VALUE
}

model Dataset {
    id             String          @id @default(nanoid())
    projectId      String
    project        Project         @relation(fields: [projectId], references: [id])
    name           String
    slug           String
    schema         DatabaseSchema
    createdAt      DateTime        @default(now())
    updatedAt      DateTime        @default(now()) @updatedAt
    datasetRecords DatasetRecord[]

    @@unique([projectId, slug])
}

model DatasetRecord {
    id        String   @id @default(nanoid())
    datasetId String
    dataset   Dataset  @relation(fields: [datasetId], references: [id])
    entry     Json
    createdAt DateTime @default(now())
    updatedAt DateTime @default(now()) @updatedAt

    @@index([datasetId])
}

model CustomGraph {
    id        String   @id @default(nanoid())
    projectId String
    project   Project  @relation(fields: [projectId], references: [id])
    name      String
    graph     Json
    createdAt DateTime @default(now())
    updatedAt DateTime @default(now()) @updatedAt

    @@unique([id])
}

model BatchProcessing {
    id          String   @id @default(nanoid())
    batchId     String
    projectId   String
    project     Project  @relation(fields: [projectId], references: [id])
    status      String
    score       Float
    passed      Boolean
    details     String
    cost        Float
    datasetSlug String
    evaluation  String
    createdAt   DateTime @default(now())
    updatedAt   DateTime @default(now()) @updatedAt

    @@unique([id])
}<|MERGE_RESOLUTION|>--- conflicted
+++ resolved
@@ -136,7 +136,6 @@
 }
 
 model Project {
-<<<<<<< HEAD
     id               String            @id @default(nanoid())
     name             String
     slug             String            @unique
@@ -148,29 +147,13 @@
     firstMessage     Boolean           @default(false)
     createdAt        DateTime          @default(now())
     updatedAt        DateTime          @default(now()) @updatedAt
-=======
-    id               String        @id @default(nanoid())
-    name             String
-    slug             String        @unique
-    apiKey           String        @unique
-    teamId           String
-    team             Team          @relation(fields: [teamId], references: [id])
-    language         String
-    framework        String
-    firstMessage     Boolean       @default(false)
-    createdAt        DateTime      @default(now())
-    updatedAt        DateTime      @default(now()) @updatedAt
->>>>>>> 843ebd5d
     checks           Check[]
     costs            Cost[]
     topics           Topic[]
     datasets         Dataset[]
     customGraphs     CustomGraph[]
-<<<<<<< HEAD
     batchProcessings BatchProcessing[]
-=======
-    skipPIIRedacting Boolean       @default(false)
->>>>>>> 843ebd5d
+    skipPIIRedacting Boolean           @default(false)
 
     @@index([teamId])
 }
