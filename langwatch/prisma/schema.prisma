// This is your Prisma schema file,
// learn more about it in the docs: https://pris.ly/d/prisma-schema

generator client {
    provider = "prisma-client-js"
}

datasource db {
    provider     = "postgresql"
    // NOTE: When using mysql or sqlserver, uncomment the @db.Text annotations in model Account below
    // Further reading:
    // https://next-auth.js.org/adapters/prisma#create-the-prisma-schema
    // https://www.prisma.io/docs/reference/api-reference/prisma-schema-reference#string
    url          = env("DATABASE_URL")
    relationMode = "prisma"
}

// Necessary for Next auth
model Account {
    id                String   @id @default(nanoid())
    userId            String
    type              String
    provider          String
    providerAccountId String
    refresh_token     String?  @db.Text
    access_token      String?  @db.Text
    expires_at        Int?
    ext_expires_in    Int?
    token_type        String?
    scope             String?
    id_token          String?  @db.Text
    session_state     String?
    user              User     @relation(fields: [userId], references: [id], onDelete: Cascade)
    createdAt         DateTime @default(now())
    updatedAt         DateTime @default(now()) @updatedAt

    @@unique([provider, providerAccountId])
    @@index([userId])
}

model Session {
    id           String   @id @default(nanoid())
    sessionToken String   @unique
    userId       String
    expires      DateTime
    user         User     @relation(fields: [userId], references: [id], onDelete: Cascade)

    @@index([userId])
}

model User {
    id                      String                   @id @default(nanoid())
    name                    String?
    email                   String?                  @unique
    emailVerified           DateTime?
    password                String? // for email/password auth without auth0
    image                   String?                  @db.Text
    pendingSsoSetup         Boolean                  @default(false)
    accounts                Account[]
    sessions                Session[]
    teamMemberships         TeamUser[]
    orgMemberships          OrganizationUser[]
    createdAt               DateTime                 @default(now())
    updatedAt               DateTime                 @default(now()) @updatedAt
    lastLoginAt             DateTime?
    Annotation              Annotation[]
    publicShares            PublicShare[]
    Workflow                Workflow[]
    WorkflowVersion         WorkflowVersion[]
    annotationQueues        AnnotationQueueMembers[]
    assignedQueueItems      AnnotationQueueItem[]    @relation("AssignedTo")
    createdQueueItems       AnnotationQueueItem[]    @relation("CreatedBy")
    llmPromptConfigVersions LlmPromptConfigVersion[]
}

model VerificationToken {
    identifier String
    token      String   @unique
    expires    DateTime

    @@unique([identifier, token])
}

enum TeamUserRole {
    ADMIN
    MEMBER
    VIEWER
    CUSTOM
}

enum OrganizationUserRole {
    ADMIN
    MEMBER
    EXTERNAL
}

model TeamUser {
    userId         String
    teamId         String
    role           TeamUserRole
    assignedRoleId String?
    assignedRole   CustomRole?  @relation(fields: [assignedRoleId], references: [id])
    user           User         @relation(fields: [userId], references: [id])
    team           Team         @relation(fields: [teamId], references: [id])
    createdAt      DateTime     @default(now())
    updatedAt      DateTime     @default(now()) @updatedAt

    @@id([userId, teamId])
    @@index([teamId])
    @@index([userId])
    @@index([assignedRoleId])
}

model OrganizationUser {
    userId         String
    organizationId String
    role           OrganizationUserRole
    user           User                 @relation(fields: [userId], references: [id])
    organization   Organization         @relation(fields: [organizationId], references: [id])
    createdAt      DateTime             @default(now())
    updatedAt      DateTime             @default(now()) @updatedAt

    @@id([userId, organizationId])
    @@index([organizationId])
    @@index([userId])
}

model Team {
    id             String       @id @default(nanoid())
    name           String
    slug           String       @unique
    members        TeamUser[]
    organizationId String
    organization   Organization @relation(fields: [organizationId], references: [id])
    projects       Project[]
    createdAt      DateTime     @default(now())
    updatedAt      DateTime     @default(now()) @updatedAt
    archivedAt     DateTime?

    @@index([organizationId])
}

model Organization {
    id                     String               @id @default(nanoid())
    name                   String
    phoneNumber            String?
    slug                   String               @unique
    members                OrganizationUser[]
    teams                  Team[]
    createdAt              DateTime             @default(now())
    updatedAt              DateTime             @default(now()) @updatedAt
    OrganizationInvite     OrganizationInvite[]
    usageSpendingMaxLimit  Int?
    signupData             Json?
    signedDPA              Boolean              @default(false)
    elasticsearchNodeUrl   String?
    elasticsearchApiKey    String?
    useCustomElasticsearch Boolean              @default(false)
    s3Endpoint             String?
    s3AccessKeyId          String?
    s3SecretAccessKey      String?
    s3Bucket               String?
    useCustomS3            Boolean              @default(false)
    sentPlanLimitAlert     DateTime?
    ssoDomain              String?
    ssoProvider            String?

    promoCode     String?
    features      OrganizationFeature[]
    CustomRoles   CustomRole[]
    notifications Notification[]

    @@index([ssoDomain])
    @@index([ssoProvider])
}

enum PIIRedactionLevel {
    STRICT
    ESSENTIAL
    DISABLED
}

enum ProjectSensitiveDataVisibilityLevel {
    REDACTED_TO_ALL
    VISIBLE_TO_ADMIN
    VISIBLE_TO_ALL
}

model Project {
    id                       String                              @id @default(nanoid())
    name                     String
    slug                     String                              @unique
    apiKey                   String                              @unique
    teamId                   String
    team                     Team                                @relation(fields: [teamId], references: [id])
    language                 String
    framework                String
    firstMessage             Boolean                             @default(false)
    integrated               Boolean                             @default(false)
    createdAt                DateTime                            @default(now())
    updatedAt                DateTime                            @default(now()) @updatedAt
    userLinkTemplate         String?
    checks                   Monitor[]
    costs                    Cost[]
    topics                   Topic[]
    datasets                 Dataset[]
    datasetRecords           DatasetRecord[]
    customGraphs             CustomGraph[]
    dashboards               Dashboard[]
    batchEvaluations         BatchEvaluation[]
    piiRedactionLevel        PIIRedactionLevel                   @default(ESSENTIAL)
    capturedInputVisibility  ProjectSensitiveDataVisibilityLevel @default(VISIBLE_TO_ALL)
    capturedOutputVisibility ProjectSensitiveDataVisibilityLevel @default(VISIBLE_TO_ALL)
    traceSharingEnabled      Boolean                             @default(true)
    triggers                 Trigger[]
    experiments              Experiment[]
    annotations              Annotation[]
    modelProviders           ModelProvider[]
    defaultModel             String?
    topicClusteringModel     String?
    embeddingsModel          String?
    TriggerSent              TriggerSent[]
    annotationScores         AnnotationScore[]
    publicShares             PublicShare[]
    workflows                Workflow[]
    WorkflowVersion          WorkflowVersion[]
    AnnotationQueue          AnnotationQueue[]
    AnnotationQueueItem      AnnotationQueueItem[]
    s3Endpoint               String?
    s3AccessKeyId            String?
    s3SecretAccessKey        String?
    s3Bucket                 String?
    llmPromptConfigs         LlmPromptConfig[]
    analytics                Analytics[]
    archivedAt               DateTime?
    notifications            Notification[]
    featureClickHouse        Boolean                             @default(false)

    @@index([teamId])
}

enum INVITE_STATUS {
    PENDING
    ACCEPTED
}

model OrganizationInvite {
    id              String               @id @default(nanoid())
    email           String
    inviteCode      String               @unique
    expiration      DateTime
    status          INVITE_STATUS        @default(PENDING)
    organizationId  String
    organization    Organization         @relation(fields: [organizationId], references: [id])
    teamIds         String
    teamAssignments Json? // Array of {teamId: string, role: TeamUserRole, customRoleId?: string}
    role            OrganizationUserRole
    createdAt       DateTime             @default(now())
    updatedAt       DateTime             @default(now()) @updatedAt

    @@index([organizationId])
}

enum EvaluationExecutionMode {
    ON_MESSAGE
    AS_GUARDRAIL
    MANUALLY
}

model Monitor {
    id            String                  @id @default(nanoid())
    projectId     String
    project       Project                 @relation(fields: [projectId], references: [id])
    experimentId  String?                 @unique
    experiment    Experiment?             @relation(fields: [experimentId], references: [id], onDelete: Restrict, onUpdate: Restrict)
    checkType     String
    name          String
    slug          String
    executionMode EvaluationExecutionMode @default(ON_MESSAGE)
    enabled       Boolean                 @default(true)
    preconditions Json
    parameters    Json
    mappings      Json?
    sample        Float                   @default(1.0)
    createdAt     DateTime                @default(now())
    updatedAt     DateTime                @default(now()) @updatedAt

    @@unique([projectId, slug])
    @@index([projectId])
}

enum CostType {
    TRACE_CHECK
    GUARDRAIL
    CLUSTERING
    BATCH_EVALUATION
}

enum CostReferenceType {
    CHECK
    TRACE
    PROJECT
    BATCH
}

model Cost {
    id            String            @id @default(nanoid())
    projectId     String
    project       Project           @relation(fields: [projectId], references: [id])
    costType      CostType
    costName      String?
    referenceType CostReferenceType
    referenceId   String
    amount        Float
    currency      String
    createdAt     DateTime          @default(now())
    updatedAt     DateTime          @default(now()) @updatedAt
    extraInfo     Json?

    @@index([referenceType, referenceId])
    @@index([costType])
    @@index([projectId])
}

model Topic {
    id        String  @id @default(nanoid())
    projectId String
    project   Project @relation(fields: [projectId], references: [id])
    name      String
    parentId  String?
    parent    Topic?  @relation("Subtopics", fields: [parentId], references: [id], onDelete: Restrict, onUpdate: Restrict)
    subtopics Topic[] @relation("Subtopics")

    embeddings_model       String
    centroid               Json
    p95Distance            Float
    automaticallyGenerated Boolean @default(true)

    createdAt DateTime @default(now())
    updatedAt DateTime @default(now()) @updatedAt

    @@index([parentId])
    @@index([projectId])
}

model Dataset {
    id               String            @id @default(nanoid())
    projectId        String
    project          Project           @relation(fields: [projectId], references: [id])
    name             String
    slug             String
    columnTypes      Json
    createdAt        DateTime          @default(now())
    updatedAt        DateTime          @default(now()) @updatedAt
    archivedAt       DateTime?
    datasetRecords   DatasetRecord[]
    batchEvaluations BatchEvaluation[]
    mapping          Json?
    useS3            Boolean           @default(false)
    s3RecordCount    Int?

    @@unique([projectId, slug])
}

model DatasetRecord {
    id        String   @id @default(nanoid())
    datasetId String
    dataset   Dataset  @relation(fields: [datasetId], references: [id])
    projectId String
    project   Project  @relation(fields: [projectId], references: [id])
    entry     Json
    createdAt DateTime @default(now())
    updatedAt DateTime @default(now()) @updatedAt

    @@index([datasetId])
    @@index([projectId])
    @@index([createdAt])
}

model Dashboard {
    id        String        @id @default(nanoid())
    projectId String
    project   Project       @relation(fields: [projectId], references: [id])
    name      String
<<<<<<< HEAD
    graph     Json
    filters   Json?
    createdAt DateTime @default(now())
    updatedAt DateTime @default(now()) @updatedAt
    trigger   Trigger?
=======
    order     Int           @default(0)
    createdAt DateTime      @default(now())
    updatedAt DateTime      @default(now()) @updatedAt
    graphs    CustomGraph[]

    @@index([projectId])
    @@index([projectId, order])
    @@map("Dashboard")
}

model CustomGraph {
    id           String      @id @default(nanoid())
    projectId    String
    project      Project     @relation(fields: [projectId], references: [id])
    name         String
    graph        Json
    filters      Json?
    createdAt    DateTime    @default(now())
    updatedAt    DateTime    @default(now()) @updatedAt

    // Report page relationship
    dashboardId String?
    dashboard   Dashboard? @relation(fields: [dashboardId], references: [id], onDelete: Cascade)

    // Grid positioning (2-column grid)
    gridColumn   Int         @default(0)
    gridRow      Int         @default(0)
    colSpan      Int         @default(1)
    rowSpan      Int         @default(1)
>>>>>>> ff807a76

    @@index([projectId])
    @@index([dashboardId])
}

model BatchEvaluation {
    id           String     @id @default(nanoid())
    experimentId String
    experiment   Experiment @relation(fields: [experimentId], references: [id])
    projectId    String
    project      Project    @relation(fields: [projectId], references: [id])
    data         Json       @default("{}")
    status       String
    score        Float
    label        String?
    passed       Boolean
    details      String
    cost         Float
    datasetSlug  String
    datasetId    String
    dataset      Dataset    @relation(fields: [datasetId], references: [id])
    evaluation   String
    createdAt    DateTime   @default(now())
    updatedAt    DateTime   @default(now()) @updatedAt

    @@unique([id])
    @@index([projectId])
    @@index([datasetId])
    @@index([experimentId])
}

enum TriggerAction {
    SEND_EMAIL
    ADD_TO_DATASET
    ADD_TO_ANNOTATION_QUEUE
    SEND_SLACK_MESSAGE
}

enum AlertType {
    CRITICAL
    WARNING
    INFO
}

model Trigger {
    id           String        @id @default(nanoid())
    name         String
    projectId    String
    project      Project       @relation(fields: [projectId], references: [id])
    action       TriggerAction
    actionParams Json
    filters      Json
    lastRunAt    Float         @default(0)
    createdAt    DateTime      @default(now())
    updatedAt    DateTime      @default(now()) @updatedAt
    active       Boolean       @default(true)
    message      String?
    deleted      Boolean       @default(false)
    alertType    AlertType?
    TriggerSent  TriggerSent[]
    customGraphId String?      @unique
    customGraph   CustomGraph? @relation(fields: [customGraphId], references: [id], onDelete: Cascade)

    @@index([projectId])
}

enum ExperimentType {
    DSPY
    BATCH_EVALUATION
    BATCH_EVALUATION_V2
}

model Experiment {
    id               String            @id @default(nanoid())
    name             String?
    type             ExperimentType
    slug             String
    projectId        String
    project          Project           @relation(fields: [projectId], references: [id])
    workflowId       String?
    workflow         Workflow?         @relation(fields: [workflowId], references: [id])
    createdAt        DateTime          @default(now())
    updatedAt        DateTime          @default(now()) @updatedAt
    batchEvaluations BatchEvaluation[]
    wizardState      Json?
    monitor          Monitor?

    @@unique([projectId, slug])
    @@index([projectId])
    @@index([workflowId])
}

model Annotation {
    id             String   @id @default(nanoid())
    projectId      String
    project        Project  @relation(fields: [projectId], references: [id])
    traceId        String
    comment        String?
    isThumbsUp     Boolean?
    userId         String?
    user           User?    @relation(fields: [userId], references: [id])
    createdAt      DateTime @default(now())
    updatedAt      DateTime @default(now()) @updatedAt
    email          String?
    scoreOptions   Json?
    expectedOutput String?

    @@index([projectId])
    @@index([traceId])
    @@index([userId])
    @@index([projectId, traceId])
}

model ModelProvider {
    id                     String   @id @default(nanoid())
    projectId              String
    project                Project  @relation(fields: [projectId], references: [id])
    provider               String
    enabled                Boolean
    customKeys             Json?
    extraHeaders           Json?
    customModels           Json?
    customEmbeddingsModels Json?
    deploymentMapping      Json?
    createdAt              DateTime @default(now())
    updatedAt              DateTime @default(now()) @updatedAt

    @@index([projectId])
}

model TriggerSent {
    id        String   @id @default(nanoid())
    triggerId String
    traceId   String
    projectId String
    project   Project  @relation(fields: [projectId], references: [id])
    trigger   Trigger  @relation(fields: [triggerId], references: [id])
    createdAt DateTime @default(now())
    updatedAt DateTime @default(now()) @updatedAt

    @@unique([triggerId, traceId])
    @@index([triggerId])
    @@index([projectId])
}

enum AnnotationScoreDataType {
    CATEGORICAL
    BOOLEAN
    LIKERT
    OPTION
    CHECKBOX
}

model AnnotationScore {
    id                    String                   @id @default(nanoid())
    name                  String
    projectId             String
    project               Project                  @relation(fields: [projectId], references: [id])
    createdAt             DateTime                 @default(now())
    updatedAt             DateTime                 @default(now()) @updatedAt
    deletedAt             DateTime?
    description           String?
    active                Boolean                  @default(true)
    dataType              AnnotationScoreDataType?
    options               Json?
    defaultValue          Json?
    global                Boolean                  @default(false)
    AnnotationQueueScores AnnotationQueueScores[]

    @@index([projectId])
}

enum PublicShareResourceTypes {
    TRACE
    THREAD
}

model AnnotationQueue {
    id                    String                   @id @default(nanoid())
    name                  String
    slug                  String
    projectId             String
    description           String?
    project               Project                  @relation(fields: [projectId], references: [id])
    members               AnnotationQueueMembers[]
    createdAt             DateTime                 @default(now())
    updatedAt             DateTime                 @default(now()) @updatedAt
    AnnotationQueueScores AnnotationQueueScores[]
    AnnotationQueueItems  AnnotationQueueItem[]

    @@unique([projectId, slug])
    @@index([projectId])
}

model AnnotationQueueMembers {
    annotationQueueId String
    userId            String
    user              User            @relation(fields: [userId], references: [id])
    annotationQueue   AnnotationQueue @relation(fields: [annotationQueueId], references: [id])

    @@id([annotationQueueId, userId])
    @@index([annotationQueueId])
    @@index([userId])
}

model AnnotationQueueScores {
    annotationQueueId String
    annotationScoreId String
    annotationScore   AnnotationScore @relation(fields: [annotationScoreId], references: [id])
    annotationQueue   AnnotationQueue @relation(fields: [annotationQueueId], references: [id])

    @@id([annotationQueueId, annotationScoreId])
    @@index([annotationQueueId])
    @@index([annotationScoreId])
}

model AnnotationQueueItem {
    id                String           @id @default(nanoid())
    annotationQueueId String?
    annotationQueue   AnnotationQueue? @relation(fields: [annotationQueueId], references: [id])
    userId            String?
    user              User?            @relation("AssignedTo", fields: [userId], references: [id])
    createdAt         DateTime         @default(now())
    updatedAt         DateTime         @default(now()) @updatedAt
    createdByUserId   String?
    createdByUser     User?            @relation("CreatedBy", fields: [createdByUserId], references: [id])
    traceId           String
    projectId         String
    doneAt            DateTime?
    project           Project          @relation(fields: [projectId], references: [id])

    @@unique([traceId, userId, projectId])
    @@unique([traceId, annotationQueueId, projectId])
    @@index([annotationQueueId])
    @@index([userId])
    @@index([projectId])
    @@index([projectId, doneAt])
    @@index([projectId, userId, doneAt])
    @@index([annotationQueueId, doneAt])
}

model PublicShare {
    id           String                   @id @default(nanoid())
    resourceType PublicShareResourceTypes
    resourceId   String
    projectId    String
    project      Project                  @relation(fields: [projectId], references: [id])
    userId       String?
    user         User?                    @relation(fields: [userId], references: [id])

    createdAt DateTime @default(now())
    updatedAt DateTime @default(now()) @updatedAt

    @@unique([projectId, resourceType, resourceId])
    @@index([userId])
}

model CustomLLMModelCost {
    id                 String   @id @default(nanoid())
    projectId          String
    model              String
    regex              String
    inputCostPerToken  Float?
    outputCostPerToken Float?
    createdAt          DateTime @default(now())
    updatedAt          DateTime @default(now()) @updatedAt

    @@index([projectId])
}

model Workflow {
    id                   String            @id @default(nanoid())
    projectId            String
    project              Project           @relation(fields: [projectId], references: [id])
    name                 String
    icon                 String
    description          String
    createdAt            DateTime          @default(now())
    updatedAt            DateTime          @default(now()) @updatedAt
    latestVersionId      String?
    latestVersion        WorkflowVersion?  @relation("LatestVersion", fields: [latestVersionId], references: [id], onDelete: Restrict, onUpdate: Restrict)
    currentVersionId     String?
    currentVersion       WorkflowVersion?  @relation("CurrentVersion", fields: [currentVersionId], references: [id], onDelete: Restrict, onUpdate: Restrict)
    versions             WorkflowVersion[] @relation("Versions")
    publishedId          String?
    publishedById        String?
    publishedBy          User?             @relation(fields: [publishedById], references: [id])
    archivedAt           DateTime?
    experiments          Experiment[]
    isEvaluator          Boolean           @default(false)
    isComponent          Boolean           @default(false)
    copiedFromWorkflowId String?
    copiedFrom           Workflow?         @relation("WorkflowCopies", fields: [copiedFromWorkflowId], references: [id], onDelete: Restrict, onUpdate: Restrict)
    copiedWorkflows      Workflow[]        @relation("WorkflowCopies")

    @@index([projectId])
    @@index([publishedById])
    @@index([latestVersionId])
    @@index([currentVersionId])
    @@index([copiedFromWorkflowId])
}

model WorkflowVersion {
    id                       String            @id @default(nanoid())
    version                  String
    commitMessage            String
    authorId                 String
    author                   User              @relation(fields: [authorId], references: [id])
    projectId                String
    project                  Project           @relation(fields: [projectId], references: [id])
    workflowId               String
    workflow                 Workflow          @relation("Versions", fields: [workflowId], references: [id])
    parentId                 String?
    parent                   WorkflowVersion?  @relation("WorkflowVersionHistory", fields: [parentId], references: [id], onDelete: Restrict, onUpdate: Restrict)
    children                 WorkflowVersion[] @relation("WorkflowVersionHistory")
    autoSaved                Boolean           @default(false)
    createdAt                DateTime          @default(now())
    updatedAt                DateTime          @default(now()) @updatedAt
    dsl                      Json
    WorkflowAsLatestVersion  Workflow[]        @relation("LatestVersion")
    WorkflowAsCurrentVersion Workflow[]        @relation("CurrentVersion")

    @@unique([workflowId, version])
    @@index([workflowId])
    @@index([projectId])
    @@index([parentId])
    @@index([authorId])
    @@index([createdAt])
}

model OrganizationFeature {
    id             String       @id @default(nanoid())
    feature        String
    organizationId String
    organization   Organization @relation(fields: [organizationId], references: [id])
    createdAt      DateTime     @default(now())
    updatedAt      DateTime     @default(now()) @updatedAt
    trialEndDate   DateTime?

    @@unique([feature, organizationId])
    @@index([feature])
    @@index([organizationId])
}

model AuditLog {
    id             String   @id @default(cuid())
    createdAt      DateTime @default(now())
    userId         String
    projectId      String?
    organizationId String?
    action         String
    args           Json?
    error          String?
    ipAddress      String?
    userAgent      String?
    metadata       Json?

    @@index([createdAt])
    @@index([userId])
    @@index([projectId])
    @@index([organizationId])
    @@index([action])
    @@index([ipAddress])
}

enum PromptScope {
    ORGANIZATION
    PROJECT
}

model LlmPromptConfig {
    id             String      @id @default(nanoid())
    handle         String? // Globally unique identifier in format team/sample-prompt
    name           String
    projectId      String
    project        Project     @relation(fields: [projectId], references: [id])
    createdAt      DateTime    @default(now())
    updatedAt      DateTime    @default(now()) @updatedAt
    deletedAt      DateTime?
    organizationId String
    scope          PromptScope @default(PROJECT)

    // Copy tracking
    copiedFromPromptId String?
    copiedFrom         LlmPromptConfig?  @relation("PromptCopies", fields: [copiedFromPromptId], references: [id], onDelete: Restrict, onUpdate: Restrict)
    copiedPrompts      LlmPromptConfig[] @relation("PromptCopies")

    // Relation to all versions - latest is determined by query
    versions LlmPromptConfigVersion[] @relation("Versions")

    @@unique([handle], map: "LlmPromptConfig_handle_key")
    @@index([projectId])
    @@index([organizationId], map: "LlmPromptConfig_organizationId_idx")
    @@index([copiedFromPromptId])
}

model LlmPromptConfigVersion {
    id            String          @id @default(nanoid())
    version       Int // The version number of the config
    commitMessage String? // Optional: Describe changes in this version
    authorId      String? // Optional: User who created this version
    author        User?           @relation(fields: [authorId], references: [id])
    configId      String // Foreign key to the parent LlmPromptConfig
    config        LlmPromptConfig @relation("Versions", fields: [configId], references: [id], onDelete: Cascade) // Cascade delete versions if parent is deleted

    // Version specific data
    configData    Json   @map("config") // The actual config JSON for this version
    schemaVersion String // Schema version for this specific configData

    createdAt DateTime @default(now()) // Used to determine the latest version

    // Required for multi-tenancy
    projectId String

    @@unique([configId, version]) // Each version number must be unique per config
    @@index([configId])
    @@index([authorId])
    @@index([createdAt]) // Index important for finding the latest efficiently
}

model Analytics {
    id           String   @id @default(nanoid())
    projectId    String
    project      Project  @relation(fields: [projectId], references: [id])
    key          String
    value        Json? // For complex/metadata
    numericValue Float? // For metrics that need aggregation
    stringValue  String? // For categorical data
    boolValue    Boolean? // For true/false metrics
    createdAt    DateTime @default(now())

    @@index([createdAt, key, projectId, numericValue])
    @@index([projectId])
}

model CustomRole {
    id             String       @id @default(nanoid())
    organizationId String
    organization   Organization @relation(fields: [organizationId], references: [id])
    name           String
    description    String?
    permissions    Json // Array of Permission strings
    createdAt      DateTime     @default(now())
    updatedAt      DateTime     @default(now()) @updatedAt
    assignedUsers  TeamUser[]

    @@unique([organizationId, name])
    @@index([organizationId])
}

model Notification {
    id String @id @default(nanoid())

    // Optional context - notifications can be at user, organization, or project level
    organizationId String?
    organization   Organization? @relation(fields: [organizationId], references: [id], onDelete: Cascade)
    projectId      String?
    project        Project?      @relation(fields: [projectId], references: [id], onDelete: Cascade)

    // Flexible metadata to store notification-specific data
    // For usage limit: { currentUsage: number, limit: number, percentage: number, threshold: number }
    metadata Json

    // Timestamps
    createdAt DateTime @default(now())
    updatedAt DateTime @default(now()) @updatedAt
    sentAt    DateTime // When email was actually sent

    @@index([organizationId])
    @@index([projectId])
    @@index([createdAt])
    @@index([sentAt])
}<|MERGE_RESOLUTION|>--- conflicted
+++ resolved
@@ -382,43 +382,36 @@
     projectId String
     project   Project       @relation(fields: [projectId], references: [id])
     name      String
-<<<<<<< HEAD
+    order     Int           @default(0)
+    createdAt DateTime      @default(now())
+    updatedAt DateTime      @default(now()) @updatedAt
+    graphs    CustomGraph[]
+
+    @@index([projectId])
+    @@index([projectId, order])
+    @@map("Dashboard")
+}
+
+model CustomGraph {
+    id        String   @id @default(nanoid())
+    projectId String
+    project   Project  @relation(fields: [projectId], references: [id])
+    name      String
     graph     Json
     filters   Json?
     createdAt DateTime @default(now())
     updatedAt DateTime @default(now()) @updatedAt
-    trigger   Trigger?
-=======
-    order     Int           @default(0)
-    createdAt DateTime      @default(now())
-    updatedAt DateTime      @default(now()) @updatedAt
-    graphs    CustomGraph[]
-
-    @@index([projectId])
-    @@index([projectId, order])
-    @@map("Dashboard")
-}
-
-model CustomGraph {
-    id           String      @id @default(nanoid())
-    projectId    String
-    project      Project     @relation(fields: [projectId], references: [id])
-    name         String
-    graph        Json
-    filters      Json?
-    createdAt    DateTime    @default(now())
-    updatedAt    DateTime    @default(now()) @updatedAt
 
     // Report page relationship
     dashboardId String?
     dashboard   Dashboard? @relation(fields: [dashboardId], references: [id], onDelete: Cascade)
 
     // Grid positioning (2-column grid)
-    gridColumn   Int         @default(0)
-    gridRow      Int         @default(0)
-    colSpan      Int         @default(1)
-    rowSpan      Int         @default(1)
->>>>>>> ff807a76
+    gridColumn Int      @default(0)
+    gridRow    Int      @default(0)
+    colSpan    Int      @default(1)
+    rowSpan    Int      @default(1)
+    trigger    Trigger?
 
     @@index([projectId])
     @@index([dashboardId])
@@ -464,23 +457,23 @@
 }
 
 model Trigger {
-    id           String        @id @default(nanoid())
-    name         String
-    projectId    String
-    project      Project       @relation(fields: [projectId], references: [id])
-    action       TriggerAction
-    actionParams Json
-    filters      Json
-    lastRunAt    Float         @default(0)
-    createdAt    DateTime      @default(now())
-    updatedAt    DateTime      @default(now()) @updatedAt
-    active       Boolean       @default(true)
-    message      String?
-    deleted      Boolean       @default(false)
-    alertType    AlertType?
-    TriggerSent  TriggerSent[]
-    customGraphId String?      @unique
-    customGraph   CustomGraph? @relation(fields: [customGraphId], references: [id], onDelete: Cascade)
+    id            String        @id @default(nanoid())
+    name          String
+    projectId     String
+    project       Project       @relation(fields: [projectId], references: [id])
+    action        TriggerAction
+    actionParams  Json
+    filters       Json
+    lastRunAt     Float         @default(0)
+    createdAt     DateTime      @default(now())
+    updatedAt     DateTime      @default(now()) @updatedAt
+    active        Boolean       @default(true)
+    message       String?
+    deleted       Boolean       @default(false)
+    alertType     AlertType?
+    TriggerSent   TriggerSent[]
+    customGraphId String?       @unique
+    customGraph   CustomGraph?  @relation(fields: [customGraphId], references: [id], onDelete: Cascade)
 
     @@index([projectId])
 }
