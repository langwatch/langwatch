// This is your Prisma schema file,
// learn more about it in the docs: https://pris.ly/d/prisma-schema

generator client {
    provider = "prisma-client-js"
}

datasource db {
    provider     = "postgresql"
    // NOTE: When using mysql or sqlserver, uncomment the @db.Text annotations in model Account below
    // Further reading:
    // https://next-auth.js.org/adapters/prisma#create-the-prisma-schema
    // https://www.prisma.io/docs/reference/api-reference/prisma-schema-reference#string
    url          = env("DATABASE_URL")
    relationMode = "prisma"
}

// Necessary for Next auth
model Account {
    id                String   @id @default(nanoid())
    userId            String
    type              String
    provider          String
    providerAccountId String
    refresh_token     String?  @db.Text
    access_token      String?  @db.Text
    expires_at        Int?
    token_type        String?
    scope             String?
    id_token          String?  @db.Text
    session_state     String?
    user              User     @relation(fields: [userId], references: [id], onDelete: Cascade)
    createdAt         DateTime @default(now())
    updatedAt         DateTime @default(now()) @updatedAt

    @@unique([provider, providerAccountId])
    @@index([userId])
}

model Session {
    id           String   @id @default(nanoid())
    sessionToken String   @unique
    userId       String
    expires      DateTime
    user         User     @relation(fields: [userId], references: [id], onDelete: Cascade)

    @@index([userId])
}

model User {
    id              String             @id @default(nanoid())
    name            String?
    email           String?            @unique
    emailVerified   DateTime?
    password        String? // for email/password auth without auth0
    image           String?            @db.Text
    accounts        Account[]
    sessions        Session[]
    teamMemberships TeamUser[]
    orgMemberships  OrganizationUser[]
    createdAt       DateTime           @default(now())
    updatedAt       DateTime           @default(now()) @updatedAt
    lastLoginAt     DateTime?
    Annotation      Annotation[]
    publicShares    PublicShare[]
    Workflow        Workflow[]
    WorkflowVersion WorkflowVersion[]
}

model VerificationToken {
    identifier String
    token      String   @unique
    expires    DateTime

    @@unique([identifier, token])
}

enum TeamUserRole {
    ADMIN
    MEMBER
    VIEWER
}

enum OrganizationUserRole {
    ADMIN
    MEMBER
    EXTERNAL
}

model TeamUser {
    userId    String
    teamId    String
    role      TeamUserRole
    user      User         @relation(fields: [userId], references: [id])
    team      Team         @relation(fields: [teamId], references: [id])
    createdAt DateTime     @default(now())
    updatedAt DateTime     @default(now()) @updatedAt

    @@id([userId, teamId])
    @@index([teamId])
    @@index([userId])
}

model OrganizationUser {
    userId         String
    organizationId String
    role           OrganizationUserRole
    user           User                 @relation(fields: [userId], references: [id])
    organization   Organization         @relation(fields: [organizationId], references: [id])
    createdAt      DateTime             @default(now())
    updatedAt      DateTime             @default(now()) @updatedAt

    @@id([userId, organizationId])
    @@index([organizationId])
    @@index([userId])
}

model Team {
    id             String       @id @default(nanoid())
    name           String
    slug           String       @unique
    members        TeamUser[]
    organizationId String
    organization   Organization @relation(fields: [organizationId], references: [id])
    projects       Project[]
    createdAt      DateTime     @default(now())
    updatedAt      DateTime     @default(now()) @updatedAt

    @@index([organizationId])
}

model Organization {
    id                    String               @id @default(nanoid())
    name                  String
    phoneNumber           String?
    slug                  String               @unique
    members               OrganizationUser[]
    teams                 Team[]
    createdAt             DateTime             @default(now())
    updatedAt             DateTime             @default(now()) @updatedAt
    OrganizationInvite    OrganizationInvite[]
    usageSpendingMaxLimit Int?
    signupData            Json?
    signedDPA             Boolean              @default(false)

    promoCode String?
    features  OrganizationFeature[]
}

enum PIIRedactionLevel {
    STRICT
    ESSENTIAL
    DISABLED
}

model Project {
    id                   String            @id @default(nanoid())
    name                 String
    slug                 String            @unique
    apiKey               String            @unique
    teamId               String
    team                 Team              @relation(fields: [teamId], references: [id])
    language             String
    framework            String
    firstMessage         Boolean           @default(false)
    createdAt            DateTime          @default(now())
    updatedAt            DateTime          @default(now()) @updatedAt
    userLinkTemplate     String?
    checks               Check[]
    costs                Cost[]
    topics               Topic[]
    datasets             Dataset[]
    datasetRecords       DatasetRecord[]
    customGraphs         CustomGraph[]
    batchEvaluations     BatchEvaluation[]
    piiRedactionLevel    PIIRedactionLevel @default(ESSENTIAL)
    triggers             Trigger[]
    experiments          Experiment[]
    annotations          Annotation[]
    modelProviders       ModelProvider[]
    topicClusteringModel String?
    embeddingsModel      String?
    TriggerSent          TriggerSent[]
    annotationScores     AnnotationScore[]
    publicShares         PublicShare[]
    workflows            Workflow[]
    WorkflowVersion      WorkflowVersion[]

    @@index([teamId])
}

enum INVITE_STATUS {
    PENDING
    ACCEPTED
}

model OrganizationInvite {
    id             String               @id @default(nanoid())
    email          String
    inviteCode     String               @unique
    expiration     DateTime
    status         INVITE_STATUS        @default(PENDING)
    organizationId String
    organization   Organization         @relation(fields: [organizationId], references: [id])
    teamIds        String
    role           OrganizationUserRole
    createdAt      DateTime             @default(now())
    updatedAt      DateTime             @default(now()) @updatedAt

    @@index([organizationId])
}

enum EvaluationExecutionMode {
    ON_MESSAGE
    AS_GUARDRAIL
    MANUALLY
}

model Check {
    id            String                  @id @default(nanoid())
    projectId     String
    project       Project                 @relation(fields: [projectId], references: [id])
    checkType     String
    name          String
    slug          String
    executionMode EvaluationExecutionMode @default(ON_MESSAGE)
    enabled       Boolean                 @default(true)
    preconditions Json
    parameters    Json
    sample        Float                   @default(1.0)
    createdAt     DateTime                @default(now())
    updatedAt     DateTime                @default(now()) @updatedAt

    @@unique([projectId, slug])
    @@index([projectId])
}

enum CostType {
    TRACE_CHECK
    GUARDRAIL
    CLUSTERING
    BATCH_EVALUATION
}

enum CostReferenceType {
    CHECK
    TRACE
    PROJECT
    BATCH
}

model Cost {
    id            String            @id @default(nanoid())
    projectId     String
    project       Project           @relation(fields: [projectId], references: [id])
    costType      CostType
    costName      String?
    referenceType CostReferenceType
    referenceId   String
    amount        Float
    currency      String
    createdAt     DateTime          @default(now())
    updatedAt     DateTime          @default(now()) @updatedAt
    extraInfo     Json?

    @@index([referenceType, referenceId])
    @@index([costType])
    @@index([projectId])
}

model Topic {
    id        String  @id @default(nanoid())
    projectId String
    project   Project @relation(fields: [projectId], references: [id])
    name      String
    parentId  String?
    parent    Topic?  @relation("Subtopics", fields: [parentId], references: [id], onDelete: Restrict, onUpdate: Restrict)
    subtopics Topic[] @relation("Subtopics")

    embeddings_model       String
    centroid               Json
    p95Distance            Float
    automaticallyGenerated Boolean @default(true)

    createdAt DateTime @default(now())
    updatedAt DateTime @default(now()) @updatedAt

    @@index([parentId])
    @@index([projectId])
}

model Dataset {
    id               String            @id @default(nanoid())
    projectId        String
    project          Project           @relation(fields: [projectId], references: [id])
    name             String
    slug             String
    columnTypes      Json
    createdAt        DateTime          @default(now())
    updatedAt        DateTime          @default(now()) @updatedAt
    archivedAt       DateTime?
    datasetRecords   DatasetRecord[]
    batchEvaluations BatchEvaluation[]

    @@unique([projectId, slug])
}

model DatasetRecord {
    id        String   @id @default(nanoid())
    datasetId String
    dataset   Dataset  @relation(fields: [datasetId], references: [id])
    projectId String
    project   Project  @relation(fields: [projectId], references: [id])
    entry     Json
    createdAt DateTime @default(now())
    updatedAt DateTime @default(now()) @updatedAt

    @@index([datasetId])
    @@index([projectId])
    @@index([createdAt])
}

model CustomGraph {
    id        String   @id @default(nanoid())
    projectId String
    project   Project  @relation(fields: [projectId], references: [id])
    name      String
    graph     Json
    createdAt DateTime @default(now())
    updatedAt DateTime @default(now()) @updatedAt

    @@unique([id])
    @@index([projectId])
}

model BatchEvaluation {
    id           String     @id @default(nanoid())
    experimentId String
    experiment   Experiment @relation(fields: [experimentId], references: [id])
    projectId    String
    project      Project    @relation(fields: [projectId], references: [id])
    data         Json       @default("{}")
    status       String
    score        Float
    label        String?
    passed       Boolean
    details      String
    cost         Float
    datasetSlug  String
    datasetId    String
    dataset      Dataset    @relation(fields: [datasetId], references: [id])
    evaluation   String
    createdAt    DateTime   @default(now())
    updatedAt    DateTime   @default(now()) @updatedAt

    @@unique([id])
    @@index([projectId])
    @@index([datasetId])
    @@index([experimentId])
}

enum TriggerAction {
    SEND_EMAIL
    ADD_TO_DATASET
    SEND_SLACK_MESSAGE
}

enum AlertType {
    CRITICAL
    WARNING
    INFO
}

model Trigger {
    id           String        @id @default(nanoid())
    name         String
    projectId    String
    project      Project       @relation(fields: [projectId], references: [id])
    action       TriggerAction
    actionParams Json
    filters      Json
    lastRunAt    Float         @default(0)
    createdAt    DateTime      @default(now())
    updatedAt    DateTime      @default(now()) @updatedAt
    active       Boolean       @default(true)
    message      String?
    deleted      Boolean       @default(false)
    alertType    AlertType?
    TriggerSent  TriggerSent[]

    @@index([projectId])
}

enum ExperimentType {
    DSPY
    BATCH_EVALUATION
    BATCH_EVALUATION_V2
}

model Experiment {
    id               String            @id @default(nanoid())
    name             String?
    type             ExperimentType
    slug             String
    projectId        String
    project          Project           @relation(fields: [projectId], references: [id])
    workflowId       String?
    workflow         Workflow?         @relation(fields: [workflowId], references: [id])
    createdAt        DateTime          @default(now())
    updatedAt        DateTime          @default(now()) @updatedAt
    batchEvaluations BatchEvaluation[]

    @@unique([projectId, slug])
    @@index([projectId])
    @@index([workflowId])
}

model Annotation {
    id           String   @id @default(nanoid())
    projectId    String
    project      Project  @relation(fields: [projectId], references: [id])
    traceId      String
    comment      String
    isThumbsUp   Boolean
    userId       String?
    user         User?    @relation(fields: [userId], references: [id])
    createdAt    DateTime @default(now())
    updatedAt    DateTime @default(now()) @updatedAt
    email        String?
    scoreOptions Json?

    @@index([projectId])
    @@index([traceId])
    @@index([userId])
}

model ModelProvider {
    id                     String   @id @default(nanoid())
    projectId              String
    project                Project  @relation(fields: [projectId], references: [id])
    provider               String
    enabled                Boolean
    customKeys             Json?
    customModels           Json?
    customEmbeddingsModels Json?
    deploymentMapping      Json?
    createdAt              DateTime @default(now())
    updatedAt              DateTime @default(now()) @updatedAt

    @@index([projectId])
}

model TriggerSent {
    id        String   @id @default(nanoid())
    triggerId String
    traceId   String
    projectId String
    project   Project  @relation(fields: [projectId], references: [id])
    trigger   Trigger  @relation(fields: [triggerId], references: [id])
    createdAt DateTime @default(now())
    updatedAt DateTime @default(now()) @updatedAt

    @@unique([triggerId, traceId])
    @@index([triggerId])
    @@index([projectId])
}

enum AnnotationScoreDataType {
    CATEGORICAL
    BOOLEAN
    LIKERT
}

model AnnotationScore {
    id          String                  @id @default(nanoid())
    name        String
    projectId   String
    project     Project                 @relation(fields: [projectId], references: [id])
    createdAt   DateTime                @default(now())
    updatedAt   DateTime                @default(now()) @updatedAt
    description String?
    active      Boolean                 @default(true)
    dataType    AnnotationScoreDataType
    options     Json?

    @@index([projectId])
}

enum PublicShareResourceTypes {
    TRACE
    THREAD
}

model PublicShare {
    id           String                   @id @default(nanoid())
    resourceType PublicShareResourceTypes
    resourceId   String
    projectId    String
    project      Project                  @relation(fields: [projectId], references: [id])
    userId       String?
    user         User?                    @relation(fields: [userId], references: [id])

    createdAt DateTime @default(now())
    updatedAt DateTime @default(now()) @updatedAt

    @@unique([projectId, resourceType, resourceId])
    @@index([userId])
}

model CustomLLMModelCost {
    id                 String   @id @default(nanoid())
    projectId          String
    model              String
    regex              String
    inputCostPerToken  Float?
    outputCostPerToken Float?
    createdAt          DateTime @default(now())
    updatedAt          DateTime @default(now()) @updatedAt

    @@index([projectId])
}

model Workflow {
    id               String            @id @default(nanoid())
    projectId        String
    project          Project           @relation(fields: [projectId], references: [id])
    name             String
    icon             String
    description      String
    createdAt        DateTime          @default(now())
    updatedAt        DateTime          @default(now()) @updatedAt
    latestVersionId  String?
    latestVersion    WorkflowVersion?  @relation("LatestVersion", fields: [latestVersionId], references: [id], onDelete: Restrict, onUpdate: Restrict)
    currentVersionId String?
    currentVersion   WorkflowVersion?  @relation("CurrentVersion", fields: [currentVersionId], references: [id], onDelete: Restrict, onUpdate: Restrict)
    versions         WorkflowVersion[] @relation("Versions")
    publishedId      String?
    publishedById    String?
    publishedBy      User?             @relation(fields: [publishedById], references: [id])
    archivedAt       DateTime?
    experiments      Experiment[]
<<<<<<< HEAD
    isEvaluator      Boolean           @default(false)
=======
    isComponent      Boolean           @default(false)
>>>>>>> 98000d09

    @@index([projectId])
    @@index([publishedById])
    @@index([latestVersionId])
    @@index([currentVersionId])
}

model WorkflowVersion {
    id                       String            @id @default(nanoid())
    version                  String
    commitMessage            String
    authorId                 String
    author                   User              @relation(fields: [authorId], references: [id])
    projectId                String
    project                  Project           @relation(fields: [projectId], references: [id])
    workflowId               String
    workflow                 Workflow          @relation("Versions", fields: [workflowId], references: [id])
    parentId                 String?
    parent                   WorkflowVersion?  @relation("WorkflowVersionHistory", fields: [parentId], references: [id], onDelete: Restrict, onUpdate: Restrict)
    children                 WorkflowVersion[] @relation("WorkflowVersionHistory")
    autoSaved                Boolean           @default(false)
    createdAt                DateTime          @default(now())
    updatedAt                DateTime          @default(now()) @updatedAt
    dsl                      Json
    WorkflowAsLatestVersion  Workflow[]        @relation("LatestVersion")
    WorkflowAsCurrentVersion Workflow[]        @relation("CurrentVersion")

    @@unique([workflowId, version])
    @@index([workflowId])
    @@index([projectId])
    @@index([parentId])
    @@index([authorId])
    @@index([createdAt])
}

model OrganizationFeature {
    id             String       @id @default(nanoid())
    feature        String
    organizationId String
    organization   Organization @relation(fields: [organizationId], references: [id])
    createdAt      DateTime     @default(now())
    updatedAt      DateTime     @default(now()) @updatedAt
    trialEndDate   DateTime?

    @@unique([feature, organizationId])
    @@index([feature])
    @@index([organizationId])
}<|MERGE_RESOLUTION|>--- conflicted
+++ resolved
@@ -539,11 +539,8 @@
     publishedBy      User?             @relation(fields: [publishedById], references: [id])
     archivedAt       DateTime?
     experiments      Experiment[]
-<<<<<<< HEAD
     isEvaluator      Boolean           @default(false)
-=======
     isComponent      Boolean           @default(false)
->>>>>>> 98000d09
 
     @@index([projectId])
     @@index([publishedById])
