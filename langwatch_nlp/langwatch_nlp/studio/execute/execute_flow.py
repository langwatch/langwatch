--- conflicted
+++ resolved
@@ -78,109 +78,32 @@
             debug_level=0,
             until_node_id=until_node_id,
             do_not_trace=do_not_trace,
-<<<<<<< HEAD
-            trace_id=event.trace_id,
-            api_key=event.workflow.api_key,
-            skip_root_span=True,
-            metadata={
-                "platform": "optimization_studio",
-                "environment": "development" if manual_execution_mode else "production",
-            },
-        ) as trace:
-            if not do_not_trace and trace:
-                trace.autotrack_dspy()
-
-            with parsed_and_materialized_workflow_class(
-                workflow,
-                format=False,
-                debug_level=0,
-                until_node_id=until_node_id,
-                do_not_trace=do_not_trace,
-            ) as (Module, module_inputs):
-                module = Module(run_evaluations=True)
-                module.set_reporting(queue=queue, trace_id=trace_id, workflow=workflow)
-
-                langwatch.setup(workflow.api_key)
-
-                entry_node = cast(
-                    EntryNode,
-                    next(
-                        node for node in workflow.nodes if isinstance(node.data, Entry)
-                    ),
-                )
-                if not entry_node.data.dataset:
-                    raise ValueError("Missing dataset in entry node")
-=======
         ) as (Module, module_inputs):
             module = Module(run_evaluations=True)
             module.set_reporting(queue=queue, trace_id=trace_id, workflow=workflow)
 
             entry_node = cast(
                 EntryNode,
-                next(
-                    node for node in workflow.nodes if isinstance(node.data, Entry)
-                ),
+                next(node for node in workflow.nodes if isinstance(node.data, Entry)),
             )
             if not entry_node.data.dataset:
                 raise ValueError("Missing dataset in entry node")
->>>>>>> 8920c874
 
             if inputs:
                 entries = inputs
 
-<<<<<<< HEAD
-                else:
-                    if entry_node.data.dataset.inline:
-                        print("transposing inline dataset")
-                        entries = transpose_inline_dataset_to_object_list(
-                            entry_node.data.dataset.inline
-                        )
-                    else:
-                        if not entry_node.data.dataset.id:
-                            raise ValueError("Dataset ID is required")
-
-                        dataset = langwatch.dataset.get_dataset(
-                            entry_node.data.dataset.id
-                        )
-
-                        entries = get_dataset_entry_selection(
-                            [entry.entry for entry in dataset.entries],
-                            entry_node.data.entry_selection or "all",
-                        )
-=======
             else:
                 if not entry_node.data.dataset.inline:
                     raise ValueError("Missing inline dataset in entry node")
                 entries = transpose_inline_dataset_to_object_list(
                     entry_node.data.dataset.inline
                 )
->>>>>>> 8920c874
 
             if len(entries) == 0:
                 raise ClientReadableValueError(
                     "Dataset is empty, please add at least one entry and try again"
                 )
 
-<<<<<<< HEAD
-                try:
-                    input_keys = [input.identifier for input in module_inputs]
-                    inputs_ = {k: v for k, v in entries[0].items() if k in input_keys}
-                    result = await dspy.asyncify(module.forward)(**inputs_)  # type: ignore
-
-                except Exception as e:
-                    import traceback
-
-                    traceback.print_exc()
-                    yield error_workflow_event(trace_id, str(e))
-                    sentry_sdk.capture_exception(
-                        e,
-                        extras={
-                            "trace_id": trace_id,
-                            "workflow_id": workflow.workflow_id,
-                        },
-                    )
-                    return
-=======
             try:
                 input_keys = [input.identifier for input in module_inputs]
                 inputs_ = {k: v for k, v in entries[0].items() if k in input_keys}
@@ -201,10 +124,8 @@
                 return
 
     # cost = result.cost if hasattr(result, "cost") else None
->>>>>>> 8920c874
 
     yield end_workflow_event(workflow, trace_id, result)
-
 
 
 def start_workflow_event(workflow: Workflow, trace_id: str):
