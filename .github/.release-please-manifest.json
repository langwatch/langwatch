--- conflicted
+++ resolved
@@ -1,11 +1,6 @@
 {
-<<<<<<< HEAD
-  "typescript-sdk": "0.8.1",
+  "typescript-sdk": "0.8.2",
   "python-sdk": "0.7.1",
-=======
-  "typescript-sdk": "0.8.2",
-  "python-sdk": "0.7.0",
->>>>>>> 9480a89f
   "mcp-server": "0.3.1",
   ".": "1.9.0"
 }