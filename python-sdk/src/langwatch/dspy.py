--- conflicted
+++ resolved
@@ -158,25 +158,15 @@
         workflow_id: Optional[str] = None,
         workflow_version_id: Optional[str] = None,
     ):
-<<<<<<< HEAD
         if langwatch.get_api_key() is None:
-=======
-        api_key = get_api_key()
-        if not api_key:
->>>>>>> 4056dcf0
             print("API key was not detected, calling langwatch.login()...")
             langwatch.login()
             return
 
         try:
             response = httpx.post(
-<<<<<<< HEAD
                 f"{langwatch.get_endpoint()}/api/experiment/init",
                 headers={"X-Auth-Token": langwatch.get_api_key() or ""},
-=======
-                f"{get_endpoint()}/api/experiment/init",
-                headers={"X-Auth-Token": api_key},
->>>>>>> 4056dcf0
                 json={
                     "experiment_slug": slug or experiment,
                     "experiment_type": "DSPY",
@@ -188,10 +178,7 @@
         except Exception as e:
             raise Exception(f"Error initializing LangWatch experiment: {e}")
         if response.status_code == 401:
-<<<<<<< HEAD
             langwatch.get_api_key()
-=======
->>>>>>> 4056dcf0
             raise ValueError(
                 "API key is not valid, please try to login again with langwatch.login()"
             )
@@ -215,11 +202,7 @@
         self.experiment_path = result["path"]
         print(f"\n[LangWatch] Experiment initialized, run_id: {self.run_id}")
         print(
-<<<<<<< HEAD
             f"[LangWatch] Open {langwatch.get_endpoint()}{self.experiment_path}?runIds={self.run_id} to track your DSPy training session live\n"
-=======
-            f"[LangWatch] Open {get_endpoint()}{self.experiment_path}?runIds={self.run_id} to track your DSPy training session live\n"
->>>>>>> 4056dcf0
         )
 
     def patch_optimizer(self, optimizer: Teleprompter):
@@ -375,15 +358,9 @@
             for item in data_list
         ]
         response = httpx.post(
-<<<<<<< HEAD
             f"{langwatch.get_endpoint()}/api/dspy/log_steps",
             headers={
                 "X-Auth-Token": langwatch.get_api_key() or "",
-=======
-            f"{get_endpoint()}/api/dspy/log_steps",
-            headers={
-                "X-Auth-Token": get_api_key() or "",
->>>>>>> 4056dcf0
                 "Content-Type": "application/json",
             },
             data=json.dumps(data),  # type: ignore
